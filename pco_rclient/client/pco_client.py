# -*- coding: utf-8 -*-
"""Client to control the gigafrost writer
"""

import os
import requests
import re
import json
import pprint
import sys
import time
import itertools
import zmq
import inspect
from enum import Enum

class NoTraceBackWithLineNumber(Exception):
    def __init__(self, msg):
        if (type(msg).__name__ == "ConnectionError" or
            type(msg).__name__ == "ReadTimeout"):
            print("\n ConnectionError/ReadTimeout: it seems that the server "
                  "is not running (check xbl-daq-32 pco writer service "
                  "(pco_writer_1), ports, etc).\n")
        try:
            ln = sys.exc_info()[-1].tb_lineno
        except AttributeError:
            ln = inspect.currentframe().f_back.f_lineno
        self.args = "{0.__name__} (line {1}): {2}".format(type(self), ln, msg),
        sys.tracebacklimit = None
        return None

class PcoError(NoTraceBackWithLineNumber):
    pass

class PcoWarning(NoTraceBackWithLineNumber):
    pass

def is_valid_connection_address(connection_address):
<<<<<<< HEAD
    if bool(re.match("tcp:[/]{2}[0-9]{1,3}.[0-9]{1,3}.[0-9]{1,3}.[0-9]{1,3}:[0-9]{4,5}", connection_address)):
=======
    if bool(re.match("tcp:[/]{2}[0-9]{3}.[0-9]{3}.[0-9]{3}.[0-9]{3}:[0-9]{4}", connection_address)):
>>>>>>> e880fa73
        return connection_address
    elif bool(re.match("tcp:[/]{2}\w*:[0-9]{4}", connection_address)):
        return connection_address
    else:
        raise PcoError("Problem with the connection address.")

def is_valid_int_parameter(parameter_int, name):
    parameter_int = int(parameter_int)
    if isinstance(parameter_int, int) and parameter_int >= 0:
        return parameter_int
    else:
        raise PcoError("Problem with the %s parameter" % name)

def is_valid_output_file(output_file, name):
    if bool(re.match("[%./a-zA-Z0-9_-]*.h5", output_file)):
        return output_file
    else:
        raise PcoError("Problem with the output file name %s." % name)

def is_valid_rest_api_address(rest_api_address, name):
    if bool(re.match("http:[/]{2}[a-zA-Z0-9_-]*:[0-9]{4}", rest_api_address)):
        return rest_api_address
    else:
        raise PcoError("Problem with the rest api address %s." % name)

def insert_placeholder(string, index):
    return string[:index] + "%03d" + string[index:]

def validate_statistics_response(writer_response, verbose=False):
    return writer_response

def validate_response(server_response, verbose=False):
    if not server_response['success']:
        return False
    return True

def validate_kill_response(writer_response, verbose=False):
    if writer_response['status'] == "killed":
        if verbose:
            print(writer_response['status'])
        return True
    else:
        return False

# Rest API routes.
ROUTES = {
    "start_pco": "/start_pco_writer",
    "status":"/status",
    "statistics":"/statistics",
    "stop": "/stop",
    "kill": "/kill",
    "finished": "/finished"
}

class PcoPcoError(Exception):
    pass

class PcoWriter(object):
    """Proxy Class to control the PCO writer
    """
    def __str__(self):
        return("Proxy Class to control the PCO writer. It communicates with "
               "the flask server running on xbl-daq-32 and the writer process "
               "service (pco_writer_1).")

    def __init__(self, output_file='tmp.h5', dataset_name='data', 
                connection_address='tcp://129.129.99.104:8080', n_frames=0,
                user_id=503, max_frames_per_file=20000, debug=False):
        self.connection_address = is_valid_connection_address(connection_address)
        self.flask_api_address = is_valid_rest_api_address("http://xbl-daq-32:9901", 'flask_api_address')
        self.writer_api_address = is_valid_rest_api_address("http://xbl-daq-32:9555", 'writer_api_address')
        self.status = 'initialized'
        self.last_run_json = None
        self.configured = False
        if not debug:
            is_writer_running = self.is_running()
            if not is_writer_running:
<<<<<<< HEAD
                self.output_file = is_valid_output_file(output_file, 'output_file')
=======
                self.output_file = is_valid_output_file(output_file)
>>>>>>> e880fa73
                self.dataset_name = dataset_name
                self.n_frames = is_valid_int_parameter(n_frames, 'n_frames')
                self.max_frames_per_file = is_valid_int_parameter(max_frames_per_file, 'max_frames_per_file')
                self.user_id = is_valid_int_parameter(user_id,'user_id')
                self.configured = True
            else:
                raise RuntimeError("\n Writer configuration can not be updated "
                    "while the PCO writer is running. Please, stop() the writer "
                    " first and then change the configuration.\n")
        else:
            print("\nSetting debug configurations... \n")
<<<<<<< HEAD
            self.flask_api_address = is_valid_rest_api_address("http://localhost:9901", 'flask_api_address')
=======
            self.flask_api_address = is_valid_rest_api_address("http://localhost:9901", 'fask_api_address')
>>>>>>> e880fa73
            self.writer_api_address = is_valid_rest_api_address("http://localhost:9555", 'writer_api_address')
            self.connection_address = is_valid_connection_address("tcp://pc9808:9999")
            self.output_file = is_valid_output_file(output_file, 'output_file')
            self.user_id = is_valid_int_parameter(0, 'user_id')
            self.n_frames = is_valid_int_parameter(n_frames, 'n_frames')
            self.dataset_name = dataset_name
            self.max_frames_per_file = is_valid_int_parameter(max_frames_per_file, 'max_frames_per_file')
            self.configured = True
        if self.max_frames_per_file != 20000:
            # if needed, it verifies if output_file has placeholder
            regexp = re.compile(r'%[\d]+d')
            if not regexp.search(self.output_file):
                self.output_file = insert_placeholder(self.output_file, len(self.output_file)-3)


    def configure(self, output_file=None, dataset_name=None, n_frames=None, connection_address=None,
                user_id=None, max_frames_per_file=None, verbose=False):
        is_writer_running = self.is_running()
        if not is_writer_running:
            if output_file is not None:
<<<<<<< HEAD
                self.output_file = is_valid_output_file(output_file, 'output_file')
=======
                self.output_file = is_valid_output_file(output_file)
>>>>>>> e880fa73
            if dataset_name is not None:
                self.dataset_name = dataset_name
            if n_frames is not None:
                self.n_frames = is_valid_int_parameter(n_frames, 'n_frames')
            if user_id is not None:
                self.user_id = is_valid_int_parameter(user_id, 'user_id')
            if max_frames_per_file is not None:
                self.max_frames_per_file = is_valid_int_parameter(max_frames_per_file, 'max_frames_per_file')
            if connection_address is not None:
                self.connection_address = is_valid_connection_address(connection_address)
            # sets configured and status initialized
            self.configured = True
            self.status = 'initialized'
            if verbose:
                print("\nUpdated PCO writer configuration:\n")
                pprint.pprint(self.get_configuration())
                print("\n")
        else:
            if verbose:
                print("\n Writer configuration can not be updated while PCO "
                      "writer is running. Please, stop() the writer to change "
                      "configuration.\n")
            return None
       
    def set_last_configuration(self, verbose=False):
        is_writer_running = self.is_running()
        if not is_writer_running:
            self.output_file = is_valid_output_file(self.output_file, 'output_file')
            self.dataset_name = self.dataset_name
            self.n_frames = is_valid_int_parameter(self.n_frames, 'n_frames')
            self.user_id = is_valid_int_parameter(self.user_id, 'user_id')
            self.max_frames_per_file = is_valid_int_parameter(self.max_frames_per_file, 'max_frames_per_file')
            self.connection_address = is_valid_connection_address(self.connection_address)
            # sets configured and status initialized
            self.configured = True
            self.status = 'initialized'
            if verbose:
                print("\nUpdated PCO writer configuration:\n")
                pprint.pprint(self.get_configuration())
                print("\n")
            # returns the status to indicate that it's initialized
<<<<<<< HEAD
            return self.status 
=======
            return self.status
>>>>>>> e880fa73
        else:
            if verbose:
                print("\n Writer configuration can not be updated while PCO "
                      "writer is running. Please, stop() the writer to change "
<<<<<<< HEAD
                      "configuration.\n")  
=======
                      "configuration.\n")
>>>>>>> e880fa73
        return None

    def get_configuration(self, verbose=False):
        if (self.status =='initialized' or self.status == 'finished') \
                and self.configured:
            configuration_dict = {
                "connection_address" : self.connection_address,
                "output_file":self.output_file,
                "n_frames" : str(self.n_frames),
                "user_id" : str(self.user_id),
                "dataset_name" : self.dataset_name,
                "max_frames_per_file" : str(self.max_frames_per_file),
                "statistics_monitor_address": "tcp://*:8088",
                "rest_api_port": "9555",
                "n_modules": "1"
            }
            if verbose:
                print("\nPCO writer configuration:\n")
                pprint.pprint(configuration_dict)
                print("\n")
            return configuration_dict
        else:
            if verbose:
                print("\nNo valid configuration. Please, check status and configuration.\n")
                print(self.status, self.configured)
            return None

    def start(self, verbose=False):
        """start a new writer process
        """
        if self.status != 'initialized' and not self.configured:
            raise PcoError("please configure the writer by calling the "
                "configure() command before you start()")
        
        # check if writer is running before starting it
        if not self.is_running():
            request_url = self.flask_api_address + ROUTES["start_pco"]
            try:
                data_json = json.dumps(self.get_configuration())
                response = requests.post(request_url,
                    data=data_json).json()
                if validate_response(response):
                    if verbose:
                        #giving some time before returning to the cli - why?
                        time.sleep(1)
                        print("\nPCO writer trigger start successfully "
                              "submitted to the server.\n")
                else:
                    print("\nPCO writer trigger start failed. "
                          "Server response: %s\n" % (response))
            except Exception as e:
                raise PcoWarning(e)
        else:
            print("\nWriter is already running, impossible to start() "
                  "again. Getting the status of the writer... \n")
            return None

    def wait(self, verbose=False):
        """Wait for the writer to finish the writing process.
        """

        # check if writer is running before killing it
        is_writer_running = self.is_running()
        if not is_writer_running:
            print("\nWriter is not running, nothing to wait().\n")
            return None
        spinner = itertools.cycle(['-', '/', '|', '\\'])
        try:
            while is_writer_running:
                if not is_writer_running:
                    break
                else:
                    n_written_frames = self.get_written_frames()
                for _ in range(50):
                    msg = "Writer is running ... Current number of written frames: %s %s (Ctrl-C to stop waiting)" % ((str(n_written_frames)),(next(spinner)))
                    sys.stdout.write(msg)
                    sys.stdout.flush()
                    time.sleep(0.1)
                    sys.stdout.write('\r')
                    sys.stdout.flush()
                is_writer_running = self.is_running()
        except KeyboardInterrupt:
            pass
        if not is_writer_running and verbose:
            print("\nWriter is not running anymore, exiting wait().\n")
        elif verbose:
            print("\nWriter is still running, exiting wait().\n")
        return None
        

    def flush_cam_stream(self, verbose=False):
        try:
            if verbose:
                print("Flushing camera stream ... (Ctrl-C to stop)")
            context = zmq.Context()
            socket = context.socket(zmq.PULL)
            socket.connect(self.connection_address)
            x = 0
            while True:
                string = socket.recv()
                if x % 2 != 1:
                    d = json.loads(string.decode())
                    if verbose:
                        print(d)
                x+=1
            socket.close()
            context.term()
        except KeyboardInterrupt:
            pass
        return

    def stop(self, verbose=False):
        """stop the writer 
        """
        # check if writer is running before killing it
        if self.is_running():
            request_url = self.writer_api_address + ROUTES["stop"]
            try:
                response = requests.get(request_url).json()
                if validate_response(response):
                    if verbose:
                        print("\nPCO writer trigger stop successfully "
                              "submitted to the server.\n")
                    self.configured = False

                else:
                    print("\nPCO writer stop writer failed. Server response: "
                          "%s\n" % (response))
            except Exception as e:
                raise PcoError(e)
        else:
            if verbose:
                print("\nWriter is not running, impossible to stop_writer(). "
                      "Please start it using the start_writer() method.\n")
            return None

    def get_written_frames(self):
        request_url = self.writer_api_address + ROUTES["statistics"]
        try:
            response = requests.get(request_url).json()
            if validate_statistics_response(response):
                return response['n_written_frames']
        except Exception as e:
            return None


    def get_statistics(self, verbose=False):
        # check if writer is running before getting statistics
        is_writer_running = self.is_running()
        if is_writer_running:
            request_url = self.writer_api_address + ROUTES["statistics"]
            try:
                response = requests.get(request_url).json()
                if validate_statistics_response(response):
                    if verbose:
                        print("\nPCO writer statistics:\n")
                        pprint.pprint(response)
                        print("\n")
                    return response
            except Exception as e:
                raise PcoError(e)
        elif self.get_previous_status() == 'finished': #gets last statistics
            if verbose:
<<<<<<< HEAD
                print("\nWriter is not running, getting statistics from previous execution.\n")
=======
                print("\nWriter is not running, getting statistics "
                    "from previous execution.\n")
>>>>>>> e880fa73
            return self.get_previous_statistics()
        return None

    def get_previous_status(self):
        request_url = self.flask_api_address+ROUTES["finished"]
        try:
            response = requests.get(request_url, timeout=3).json()
            self.last_run_json = response
<<<<<<< HEAD
            return response['value']
        except:
            return self.status
=======
            self.status = response['value']
        except:
            self.status = 'unknown'
        return self.status
>>>>>>> e880fa73

    def get_previous_statistics(self):
        request_url = self.flask_api_address+ROUTES["finished"]
        try:
            response = requests.get(request_url, timeout=3).json()
            self.last_run_json = response
<<<<<<< HEAD
        except:
            pass
        return self.last_run_json
=======
            self.status = response['value']
            return self.last_run_json
        except:
            self.status = 'unknown'
            return self.last_run_json
                
>>>>>>> e880fa73

    def get_status(self, verbose=False):
        # check if writer is running: defines if current / previous status is requested
        if self.is_running():
            request_url = self.flask_api_address+ROUTES["status"]
            try:
                response = requests.get(request_url, timeout=3).json()
                self.status = response['value']
<<<<<<< HEAD
            except:
                pass
            return self.status
=======
                return self.status
            except:
                self.status = 'unknown'
                return self.status
>>>>>>> e880fa73
        else: # writer is not running
            if verbose:
                print("\nWriter is not running, getting status from previous execution.\n")
            return self.get_previous_status()

    def is_running(self):
        request_url = self.flask_api_address+ROUTES["status"]
        try:
            response = requests.get(request_url, timeout=3).json()
            if (response['value'] in ['receiving', 'writing']):
                return True
            else:
                return False
        except:
<<<<<<< HEAD
=======
            self.status = 'unknown'
>>>>>>> e880fa73
            return False

    def kill(self, verbose=False):
        # check if writer is running before killing it
        if self.is_running():
            request_url = self.writer_api_address + ROUTES["kill"]
            try:
                response = requests.get(request_url).json()
                if validate_kill_response(response):
                    if verbose:
                        print("\nPCO writer process successfully killed.\n")
                    self.status = 'finished'
                    self.configured = False
                else:
                    print("\nPCO writer kill() failed.")
            except Exception as e:
                self.status = 'unknown'
                raise PcoError(e)
        else:
            if verbose:
                print("\nWriter is not running, impossible to kill(). Please "
                      "start it using the start() method.\n")
            return None<|MERGE_RESOLUTION|>--- conflicted
+++ resolved
@@ -36,11 +36,7 @@
     pass
 
 def is_valid_connection_address(connection_address):
-<<<<<<< HEAD
     if bool(re.match("tcp:[/]{2}[0-9]{1,3}.[0-9]{1,3}.[0-9]{1,3}.[0-9]{1,3}:[0-9]{4,5}", connection_address)):
-=======
-    if bool(re.match("tcp:[/]{2}[0-9]{3}.[0-9]{3}.[0-9]{3}.[0-9]{3}:[0-9]{4}", connection_address)):
->>>>>>> e880fa73
         return connection_address
     elif bool(re.match("tcp:[/]{2}\w*:[0-9]{4}", connection_address)):
         return connection_address
@@ -118,11 +114,7 @@
         if not debug:
             is_writer_running = self.is_running()
             if not is_writer_running:
-<<<<<<< HEAD
                 self.output_file = is_valid_output_file(output_file, 'output_file')
-=======
-                self.output_file = is_valid_output_file(output_file)
->>>>>>> e880fa73
                 self.dataset_name = dataset_name
                 self.n_frames = is_valid_int_parameter(n_frames, 'n_frames')
                 self.max_frames_per_file = is_valid_int_parameter(max_frames_per_file, 'max_frames_per_file')
@@ -134,11 +126,7 @@
                     " first and then change the configuration.\n")
         else:
             print("\nSetting debug configurations... \n")
-<<<<<<< HEAD
             self.flask_api_address = is_valid_rest_api_address("http://localhost:9901", 'flask_api_address')
-=======
-            self.flask_api_address = is_valid_rest_api_address("http://localhost:9901", 'fask_api_address')
->>>>>>> e880fa73
             self.writer_api_address = is_valid_rest_api_address("http://localhost:9555", 'writer_api_address')
             self.connection_address = is_valid_connection_address("tcp://pc9808:9999")
             self.output_file = is_valid_output_file(output_file, 'output_file')
@@ -159,11 +147,7 @@
         is_writer_running = self.is_running()
         if not is_writer_running:
             if output_file is not None:
-<<<<<<< HEAD
                 self.output_file = is_valid_output_file(output_file, 'output_file')
-=======
-                self.output_file = is_valid_output_file(output_file)
->>>>>>> e880fa73
             if dataset_name is not None:
                 self.dataset_name = dataset_name
             if n_frames is not None:
@@ -205,20 +189,12 @@
                 pprint.pprint(self.get_configuration())
                 print("\n")
             # returns the status to indicate that it's initialized
-<<<<<<< HEAD
-            return self.status 
-=======
             return self.status
->>>>>>> e880fa73
         else:
             if verbose:
                 print("\n Writer configuration can not be updated while PCO "
                       "writer is running. Please, stop() the writer to change "
-<<<<<<< HEAD
-                      "configuration.\n")  
-=======
                       "configuration.\n")
->>>>>>> e880fa73
         return None
 
     def get_configuration(self, verbose=False):
@@ -382,12 +358,8 @@
                 raise PcoError(e)
         elif self.get_previous_status() == 'finished': #gets last statistics
             if verbose:
-<<<<<<< HEAD
-                print("\nWriter is not running, getting statistics from previous execution.\n")
-=======
                 print("\nWriter is not running, getting statistics "
                     "from previous execution.\n")
->>>>>>> e880fa73
             return self.get_previous_statistics()
         return None
 
@@ -396,34 +368,18 @@
         try:
             response = requests.get(request_url, timeout=3).json()
             self.last_run_json = response
-<<<<<<< HEAD
             return response['value']
         except:
             return self.status
-=======
-            self.status = response['value']
-        except:
-            self.status = 'unknown'
-        return self.status
->>>>>>> e880fa73
 
     def get_previous_statistics(self):
         request_url = self.flask_api_address+ROUTES["finished"]
         try:
             response = requests.get(request_url, timeout=3).json()
             self.last_run_json = response
-<<<<<<< HEAD
         except:
             pass
         return self.last_run_json
-=======
-            self.status = response['value']
-            return self.last_run_json
-        except:
-            self.status = 'unknown'
-            return self.last_run_json
-                
->>>>>>> e880fa73
 
     def get_status(self, verbose=False):
         # check if writer is running: defines if current / previous status is requested
@@ -432,16 +388,9 @@
             try:
                 response = requests.get(request_url, timeout=3).json()
                 self.status = response['value']
-<<<<<<< HEAD
             except:
                 pass
             return self.status
-=======
-                return self.status
-            except:
-                self.status = 'unknown'
-                return self.status
->>>>>>> e880fa73
         else: # writer is not running
             if verbose:
                 print("\nWriter is not running, getting status from previous execution.\n")
@@ -456,10 +405,6 @@
             else:
                 return False
         except:
-<<<<<<< HEAD
-=======
-            self.status = 'unknown'
->>>>>>> e880fa73
             return False
 
     def kill(self, verbose=False):
