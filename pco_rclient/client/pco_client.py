# -*- coding: utf-8 -*-
"""
Client to control the PCO writer.
"""

# Notes
# =====
# 1.) This module uses numpy style docstrings, as they display nicely even
#       on the command line (for example, when using ipython's interactive
#       shell).
#
#   See:
#     http://sphinx-doc.org/latest/ext/napoleon.html
#     https://github.com/numpy/numpy/blob/master/doc/HOWTO_DOCUMENT.rst.txt
#
#   Use the napoleon Sphinx extension to render the docstrings correctly with
#   Sphinx: 'sphinx.ext.napoleon'
#
# 2.) Member methods are ordered alphabetically.


__author__ = 'Leonardo Hax Damiani'
__date_created__ = '2020-08-20'
__credits__ = 'Christian M. Schlepuetz'
__copyright__ = 'Copyright (c) 2020, Paul Scherrer Institut'
__docformat__ = 'restructuredtext en'


from enum import Enum
import inspect
import ipaddress
import itertools
import json
import os
import pprint
import re
import requests
import sys
import time
import zmq


class NoTraceBackWithLineNumber(Exception):
    def __init__(self, msg):
        if (type(msg).__name__ == "ConnectionError" or
            type(msg).__name__ == "ReadTimeout"):
            print("\n ConnectionError/ReadTimeout: it seems that the server "
                  "is not running (check xbl-daq-32 pco writer service "
                  "(pco_writer_1), ports, etc).\n")
        try:
            ln = sys.exc_info()[-1].tb_lineno
        except AttributeError:
            ln = inspect.currentframe().f_back.f_lineno
        self.args = "{0.__name__} (line {1}): {2}".format(type(self), ln, msg),
        sys.tracebacklimit = None
        return None


class PcoError(NoTraceBackWithLineNumber):
    pass


class PcoWarning(NoTraceBackWithLineNumber):
    pass


def insert_placeholder(string, index):
    return string[:index] + "_%03d" + string[index:]

def validate_connection_address(connection_address, name):
    addr = validate_network_address(connection_address, protocol='tcp')
    if addr:
        return addr
    raise PcoError("Problem with the {}:\n  {} does not seem to be a "
                    "valid address".format(name, connection_address))

def validate_dataset_name(dataset_name, name):
    dataset_name = str(dataset_name)
    if len(dataset_name) > 0:
        return dataset_name
    raise PcoError("Problem with the %s parameter: "
                    "not a valid dataset name" % name)

def validate_ip_address(ip_address):
    """
    Check whether the supplied string is a valid IP address.

    The method will simply raise the exception from the ipaddress module if the
    address is not valid.

    Parameters
    ----------
    ip_address : str
        The string representation of the IP address.

    Returns
    -------
    ip_address : str
        The validated IP address in string representation.

    """

    if not type(ip_address) is type(u""):
        ip_address = ip_address.decode()
    ip = ipaddress.ip_address(ip_address)
    return str(ip)

def validate_kill_response(writer_response, verbose=False):
    if writer_response['status'] == "killed":
        if verbose:
            print(writer_response['status'])
        return True
    return False

def validate_network_address(network_address, protocol='tcp'):
    """
    Verify if a network address is valid.

    In the context of this method, a network addres must fulfill the following
    criteria to be valid:

    * It must start with a protocol specifier of the following form:
      "<PROT>://", where <PROT> can be any of the usual protocols.
      E.g.: "http://"
    * The protocol specifier is followed by a valid IP v4 address or a  host
      name (a host name must contain at least one alpha character)
    * The network address is terminated with a 4-5 digit port number preceeded
      by a colon. E.g.: ":8080"

    If all of these critera are met, the passed network address is returned
    again, otherwise the method returns None

    Parameters
    ----------
    network_address : str
        The network address to be verified.
    protocol : str, optional
        The network protocol that should be ascertained during the validity
        check. (default = 'tcp')

    Returns
    -------
    net_addr : str or None
        The validated network address. If the validation failed, None is
        returned.

    """

    # ip v4 pattern with no leading zeros and values up to 255
    ip_pattern = ("(?:(?:25[0-5]|2[0-4][0-9]|[01]?[0-9][0-9]?)\\.){3}"
                  "(?:25[0-5]|2[0-4][0-9]|[01]?[0-9][0-9]?)")
    # hostname pattern requiring at least one (non-numeric AND non-period)-
    # character (to distinguish it from an ip address)
    hostname_pattern = "[\\w.\\-]*[^0-9.][\\w.\\-]*"
    # ports with 4 or 5 digits. No check is done for max port number of 65535
    port_pattern = ":[0-9]{4,5}"
    # protocol pattern end with "://". e.g.: "https://""
    protocol_pattern = "%s:[/]{2}" % protocol

    # check if address is given with an IP address
    ip_find_pattern = "(?<={}){}(?={})".format(
        protocol_pattern, ip_pattern, port_pattern)
    ip = re.findall(ip_find_pattern, network_address)
    if ip:
        try:
            ip = validate_ip_address(ip[0])
        except Exception as e:
            raise PcoWarning(e)
        connection_pattern = protocol_pattern + ip_pattern + port_pattern
        if bool(re.match(connection_pattern, network_address)):
            return network_address

    # check if address is given with a hostname
    hostname_find_pattern = "(?<={}){}(?={})".format(
        protocol_pattern, hostname_pattern, port_pattern)
    hostname = re.findall(hostname_find_pattern, network_address)
    if hostname:
        if bool(re.match(protocol_pattern + hostname_pattern + port_pattern,
                         network_address)):
            return network_address
    return None

def validate_nonneg_int_parameter(parameter_int, name):
    parameter_int = int(parameter_int)
    if parameter_int >= 0:
        return parameter_int
    raise PcoError("Problem with the %s parameter: "
                    "not a non-negative integer" % name)

def validate_output_file(output_file, name):
    output_file = os.path.expanduser(output_file)
    if bool(re.match("[%./a-zA-Z0-9_-]*.h5", output_file)):
        return output_file
    raise PcoError("Problem with the output file name %s." % name)

def validate_response(server_response, verbose=False):
    if not server_response['success']:
        return False
    return True

def validate_rest_api_address(rest_api_address, name):
    addr = validate_network_address(rest_api_address, protocol='http')
    if addr:
        return addr
    raise PcoError("Problem with the {}:\n  {} does not seem to be a "
                    "valid address".format(name, rest_api_address))

def validate_statistics_response(writer_response, verbose=False):
    return writer_response


# Rest API routes.
ROUTES = {
    "start_pco": "/start_pco_writer",
    "status":"/status",
    "statistics":"/statistics",
    "stop": "/stop",
    "kill": "/kill",
    "server_log": "/server_log",
    "server_uptime": "/server_uptime",
    "ack": "/ack",
    "finished": "/finished"
}

class PcoWriter(object):
    """
    Proxy Class to control the PCO writer.
    """

    def __init__(self, output_file='', dataset_name='', n_frames=0,
                 connection_address='tcp://129.129.99.104:8080',
                 flask_api_address = "http://xbl-daq-32:9901",
                 writer_api_address = "http://xbl-daq-32:9555",
                 user_id=503, max_frames_per_file=20000, debug=False):
        """
        Initialize the PCO Writer object.
        """

        # Note: the tcp://129.129.99.104:8080 connection address corresponds
        #       to the 1G copper link on x02da-pco-4
        #       (last updated: 2020-09-31)
        
        self.flask_api_address = validate_rest_api_address(
            flask_api_address, 'flask_api_address')
        self.writer_api_address = validate_rest_api_address(
            writer_api_address, 'writer_api_address')

        if not self.is_connected():
            print("WARNING: The writer server is not responding!")
            print("A connection attempt with the following network address "
                  "failed:\n  {}".format(self.flask_api_address))

        # set default values for configuration items
        self.connection_address = ''
        self.output_file = ''
        self.dataset_name = ''
        self.n_frames = 0
        self.max_frames_per_file = 0
        self.user_id = -1

        # set some start values
        self.last_run_id = 0
        self.previous_statistics = None
        self.status = 'unconfigured'

        if not debug:
            if not self.is_running():
                self.connection_address = validate_connection_address(
                    connection_address, 'connection_address')
                if output_file:
                    self.output_file = validate_output_file(
                        output_file, 'output_file')
                if dataset_name:
                    self.dataset_name = validate_dataset_name(
                        dataset_name, "dataset_name")
                if n_frames >= 0:
                    self.n_frames = validate_nonneg_int_parameter(
                        n_frames, 'n_frames')
                if max_frames_per_file > 0:
                    self.max_frames_per_file = validate_nonneg_int_parameter(
                        max_frames_per_file, 'max_frames_per_file')
                if user_id >= 0:
                    self.user_id = validate_nonneg_int_parameter(
                        user_id,'user_id')
                if self.validate_configuration():
                    self.assert_filenumber_placeholder()
                    self.status = 'configured'
            else:
                print("WARNING!\n The writer configuration could not be "
                    "fully applied because a PCO writer process is currently "
                    "running. Please stop() the writer process first and then "
                    "change the configuration using the configure() method.\n")
                print("Current configuration:")
                pprint.pprint(self.get_configuration())
        else:
            print("\nSetting debug configurations... \n")
            self.flask_api_address = validate_rest_api_address(
                "http://localhost:9901", 'fask_api_address')
            self.writer_api_address = validate_rest_api_address(
                "http://localhost:9555", 'writer_api_address')
            self.connection_address = validate_connection_address(
                "tcp://pc9808:9999", 'connection_address')
            self.output_file = validate_output_file(output_file, 'output_file')
            self.user_id = validate_nonneg_int_parameter(0, 'user_id')
            self.n_frames = validate_nonneg_int_parameter(n_frames, 'n_frames')
            self.dataset_name = validate_dataset_name(
                dataset_name, "dataset_name")
            self.max_frames_per_file = validate_nonneg_int_parameter(
                max_frames_per_file, 'max_frames_per_file')
            self.status = 'configured'

    def __str__(self):
        return("Proxy Class to control the PCO writer. It communicates with "
               "the flask server running on xbl-daq-32 and the writer process "
               "service (pco_writer_1).")

    def assert_filenumber_placeholder(self):
        """
        Ensure that the output file name contains a file number placeholder if
        necessary.

        In case the total number of frames to be acquired is greater than the
        maximum number of frames per file, this method inserts a filenumber
        placeholder into the output filename, if it is not already present.

        """

        if self.max_frames_per_file <= self.n_frames:
            # regex matching a pattern of "%d" or "%Nd" where N can be any
            # number of digits
            regexp = re.compile(r'%(\d|)+d')
            if not regexp.search(self.output_file):
                self.output_file = insert_placeholder(
                    self.output_file, len(self.output_file)-3)

    def configure(self, output_file=None, dataset_name=None, n_frames=None,
                  connection_address=None, user_id=None,
                  max_frames_per_file=None, verbose=False):
        """
        Configure the PCO writer for the next acquisition.

        Parameters
        ----------
        output_file : str, optional
            The output file name (or file name template) for the hdf5 file.
            Must end with ".h5" and can contain an optional format specifier
            such as "02d" which is used for the file numbering in case the
            frames are distributed over multiple files, see also the
            `max_frames_per_file` option. (default = None)
        dataset_name : str, optional
            The name of the dataset to be created in the hdf5 file. The dataset
            will be placed inside the "/exchange" group of the hdf5 file.
            (default = None)
        n_frames : int, optional
            The total number of frames to be written into the file(s). Must be
            a non-negative integer. (default = None)
        connection_address : str, optional
            The connection address for the zmq stream to the writer.
        user_id : int, optional
            The numeric user-ID of the user account used to write the data to
            disk. (default = None)
        max_frames_per_file : int, optional
            The maximum number of frames to store in a single hdf5 file. Eeach
            time the number of received frames exceedes this maximum number per
            file, a new file with an incremented file index (whose format can
            be controlled by including the corresponding format specifier in
            the `output_file` name) will be created. (default = None)
        verbose : bool, optional
            The verbosity level for the configure command. If verbose is True,
            the current configuration will printed at the end.
            (default = False)

        Returns
        -------
        conf : dict or None
            The current configuration after applying the requested
            configuration changes. None is returned if the configuration could
            not be updated (e.g., when the writer is already running).

        """

        if not self.is_running():
            if output_file is not None:
                self.output_file = validate_output_file(
                    output_file, 'output_file')
            if dataset_name is not None:
                self.dataset_name = validate_dataset_name(
                dataset_name, "dataset_name")
            if n_frames is not None:
                self.n_frames = validate_nonneg_int_parameter(
                    n_frames, 'n_frames')
            if user_id is not None:
                self.user_id = validate_nonneg_int_parameter(
                    user_id, 'user_id')
            if max_frames_per_file is not None:
                self.max_frames_per_file = validate_nonneg_int_parameter(
                    max_frames_per_file, 'max_frames_per_file')
            if connection_address is not None:
                self.connection_address = validate_connection_address(
                    connection_address, 'connection_address')
            # sets configured and status initialized
            if self.validate_configuration():
                    self.assert_filenumber_placeholder()
                    self.status = 'configured'
            if verbose:
                print("\nUpdated PCO writer configuration:\n")
                pprint.pprint(self.get_configuration())
                conf_validity = "NOT valid"
                if self.validate_configuration():
                    conf_validity = "valid"
                print("The current configuration is {} for data "
                      "aquisition".format(conf_validity))
                print("\n")
            return self.get_configuration()
        if verbose:
            print("\n Writer configuration can not be updated while PCO "
                    "writer is running. Please, stop() the writer to change "
                    "configuration.\n")
        return None

    def flush_cam_stream(self, timeout=500, verbose=False):
        """
        Flush the ZMQ stream.

        Parameters
        ----------
        timeout : float, optional
            The timeout [ms] before terminating the flush operation when no new
            data is reveived from the stream anymore. If set to a non-positive
            number, the flush operation will never halt by itself and needs to
            be terminated with a KeyboardInterrupt (Ctrl-C) signal.
            (default = 500)
        verbose : bool, optional
            Show verbose information durign the flushing operation.
            (default = False)

        """
        if not self.is_running():
            try:
                if verbose:
                    print("Flushing camera stream ... (Ctrl-C to stop)")
                    if timeout > 0:
                        print("Flush will terminate after {} ms of inactivity on "
                            "the data stream.".format(timeout))
                context = zmq.Context()
                socket = context.socket(zmq.PULL)
                socket.connect(self.connection_address)
                packets_counter = 0
                if timeout > 0:
                        receiving = bool(socket.poll(timeout))
                else:
                    receiving = True
                while receiving:
                    string = socket.recv()
                    if packets_counter % 2 != 1:
                        if verbose:
                            d = json.loads(string.decode())
                            print(packets_counter, d)
                    packets_counter+=1
                    if timeout > 0:
                        receiving = bool(socket.poll(timeout))
                socket.close()
                context.term()
            except KeyboardInterrupt:
                pass
            return packets_counter
        return None

    def get_configuration(self, verbose=False):
        configuration_dict = {
            "connection_address": self.connection_address,
            "output_file": self.output_file,
            "n_frames": str(self.n_frames),
            "user_id": str(self.user_id),
            "dataset_name": self.dataset_name,
            "max_frames_per_file": str(self.max_frames_per_file),
            "rest_api_port": "9555",
            "n_modules": "1"
        }
        if verbose:
            print("\nPCO writer configuration:\n")
            pprint.pprint(configuration_dict)
            print("\n")
        return configuration_dict

    def get_progress_message(self):
        """
        Return a string indicating the current progress of the writer.
        """

        stats = self.get_statistics()
        if stats is None:
            msg = "Writer: Status not available"
        else:
            status = stats.get('status', "unknown")
            n_req = stats.get('n_frames', -1)
            n_rcvd = stats.get('n_received_frames', 0)
            n_wrtn = stats.get('n_written_frames', 0)
            if n_req > 0: 
                pc_rcvd = float(n_rcvd) / n_req * 100.0
                pc_wrtn = float(n_wrtn) / n_req * 100.0
                msg = ("Writer: {}, #received: {:4d} ({:.1f}%), "
                        "#written: {:4d} ({:.1f}%)".format(
                        status, n_rcvd, pc_rcvd, n_wrtn, pc_wrtn))
            else:
                msg = ("Writer: {}, #received: {:4d}, "
                        "#written: {:4d}".format(
                        status, n_rcvd, n_wrtn))
        return msg

    def get_server_log(self, verbose=False):
        """
        Retrieve the last 10 lines log of the writer server.

        Returns
        -------
        log : str
            The last 10 lines of the writer server.

        """
        request_url = self.flask_api_address+ROUTES["server_log"]
        try:
            response = requests.get(request_url).json()
            if 'success' in response:
                if verbose:
                    print("\nPCO writer server log:")
                    print(response['log'])
                return response['log']
        except Exception as e:
            return None
        return None

    def get_server_uptime(self, verbose=False):
        """
        Retrieves the uptime of the writer server service.

        Returns
        -------
        uptime : str
            The uptime of the writer server service.

        """
        request_url = self.flask_api_address+ROUTES["server_uptime"]
        try:
            response = requests.get(request_url, data={"key": "uptime"}).json()
            if 'success' in response:
                if verbose:
                    print("\nPCO writer server log:")
                    print("\t"+response['uptime'])
                return response['uptime']
        except Exception as e:
            return None
        return None

    def get_statistics(self, verbose=False):
        """
        Get the statistics of the writer.

        If the writer is currently running, the current statistics is
        returned, otherwise the statistics from the last writer process are
        returned.

        Returns
        -------
        stats : dict or None
            Returns the dictionary of statistics if request is successful
            (writer is running and responding), None otherwise.

        """

        stats = self.get_statistics_writer(verbose=verbose)
        if stats is None:
            stats = self.get_statistics_last_run(verbose=verbose)
        return stats

    def get_statistics_last_run(self, verbose=False):
        """
        Retrieve the statistics from the previous writer run.

        Returns:
        --------
        stats : dict or None
            Returns the dictionary of statistics if request is successful,
            None otherwise.

        """

        request_url = self.flask_api_address+ROUTES["finished"]
        try:
            response = requests.get(request_url, timeout=3).json()
            self.previous_statistics = response
            if verbose:
                print("\nPCO writer statistics:\n")
                pprint.pprint(response)
                print("\n")
            return response
        except Exception as e:
            if verbose:
                print("PCO writer did not return a valid statistics "
                      "response for the previous run.")
            return None

    def get_statistics_writer(self, verbose=False):
        """
        Retrieve the statistics from a running writer process.

        Returns:
        --------
        stats : dict or None
            Returns the dictionary of statistics if request is successful
            (writer is running and responding), None otherwise.

        """

        request_url = self.writer_api_address + ROUTES["statistics"]
        try:
            response = requests.get(request_url).json()
            if validate_statistics_response(response):
                if verbose:
                    print("\nPCO writer statistics:\n")
                    pprint.pprint(response)
                    print("\n")
                return response
            if verbose:
                print("PCO writer did not return a validated statistics "
                        "response")
            return None
        except requests.ConnectionError:
            # We expect a timeout error if the writer is not running, so return
            # None
            if verbose:
                print("PCO writer did not return a validated statistics "
                        "response")
            return None
        except Exception as e:
            # If the error was not a timeout (which is expected in this context
            # if the writer is actually not running), then it was probably more
            # serious and should be raised.
            if verbose:
                template = ("PCO writer did not return a validated statistics. "
                        "An exception of type {0} occurred. Arguments:\n{1!r}")
                print(template.format(type(e).__name__, e.args))
            raise PcoError(e)

    def get_status(self, verbose=False):
        """
        Return the status of the PCO writer client instance.
        """

        if self.is_running():
            # A writer process is currently running
            if not self.status in ('stopping', 'killing'):
                # return the status of the running writer
                status = self.get_status_writer()
                self.status = status
            else:
                # If we are trying to stop or kill the writer and its still
                # running, then report the fact that we are trying to stop/kill
                status = self.status
        elif self.status in ('receiving', 'writing'):
            # The last known status of the client was from a running writer
            # process, so check on the writer status and return that
            status = self.get_status_writer()
            self.status = status
        else:
            # Return the status of the client object itself.
            status = self.status
        return status

    def get_status_last_run(self):
        """
        Retrieve the status of the previous writer process.

        The writer server keeps track of the status of the last previously
        running writer process, which can be retrieved with this command.

        The previous status can be any one of the following:

            * "finished": The previous writer process finished successfully.
            * "unknown": The status of the previous writer process cannot be
              determined, or a writer process has never been run yet.

        Returns
        -------
        previous_status : str
            The status of the previous writer process.

        """

        request_url = self.flask_api_address+ROUTES["finished"]
        try:
            response = requests.get(request_url, timeout=3).json()
            return response['status']
        except requests.ConnectionError:
            raise PcoError("The writer server seems to be disconnected and is "
                           "not responding.")
        except:
            raise

    def get_status_writer(self):
        """
        Retrieve the status of the writer server.

        Returns
        -------
        status : str
            The current status of the running writer.

        """

        request_url = self.flask_api_address+ROUTES["status"]
        try:
            response = requests.get(request_url, timeout=3).json()
            return(response['status'])
        except requests.ConnectionError:
            raise PcoError("The writer server seems to be disconnected and is "
                           "not responding.")
        except:
            raise

    def get_written_frames(self):
        """
        Return the number of frames written to file.

        In case a writer process is running, it returns the current number of
        that process. Otherwise, it reports the total number of frames written
        by the last writer process, or None if a writer process has never been
        running yet.

        Returns
        -------
        n_written_frames : int or None
            The number of frames written to file. Returns None if that
            information is not available.

        """

        stats = self.get_statistics()
        if stats is not None:
            return stats.get('n_written_frames', None)
        return None

    def is_connected(self):
        """
        Verify whether a connection to the writer service is available.
        """

        request_url = self.flask_api_address+ROUTES["ack"]
        try:
            response = requests.get(request_url, timeout=3).json()
            if 'success' in response:
                return True
        except requests.ConnectionError:
            return False
        return False

    def is_running(self):
        """
        Verify wether a writer process is currently running.
        """

        request_url = self.flask_api_address+ROUTES["status"]
        try:
            response = requests.get(request_url, timeout=3).json()
            return bool(response['status'] in ('receiving', 'writing'))
        except requests.ConnectionError:
            raise PcoError("The writer server seems to be disconnected and is "
                           "not responding.")
        except:
            raise

    def kill(self, verbose=False):
        """
        Kill the currently running writer process.

        Parameters
        ----------
        verbose : bool, optional
            Show verbose information during the kill process.
            (default = False)

        """

        # check if writer is running before killing it
        response = 0
        if self.is_running():
            self.status = 'killing'
            request_url = self.writer_api_address + ROUTES["kill"]
            try:
                response = requests.get(request_url).json()
                if validate_kill_response(response):
                    if verbose:
                        print("\nPCO writer process successfully killed.\n")
                else:
                    print("\nPCO writer kill() failed.")
            except requests.ConnectionError:
                raise PcoError("The writer server seems to be disconnected "
                               "and is not responding.")
            except:
                raise
        else:
            if verbose:
                print("\nWriter is not running, impossible to kill(). Please "
                      "start it using the start() method.\n")
        self.status = self.get_status()
        return response

    def reset(self):
        """
        Reset the writer client object.
        """

        self.kill()
        self.flush_cam_stream(timeout=1000)
        self.last_run_id = 0
        self.previous_statistics = None
        if self.validate_configuration():
            self.status = 'configured'
        else:
            self.status = 'unconfigured'
        return self.status

    def start(self, wait=True, timeout=10, verbose=False):
        """
        Start a new writer process.

        Parameters
        ----------
        wait : bool, optional
            It waits for the writer to be running. (default = True)
        timeout : float, optional
            The maximum time [s] to wait for the writer to report a running
            status. (default = 10)
        verbose : bool, optional
            Show verbose information while starting the process.
            (default = False)

        """
        if not self.validate_configuration():
            raise PcoError("PCO writer is not properly configured! "
                "Please configure the writer by calling the "
                "configure() command before you start()")
        response = 0
        if not self.is_running():
            request_url = self.flask_api_address + ROUTES["start_pco"]
            try:
                self.status = 'starting'
                data_json = json.dumps(self.get_configuration())
                response = requests.post(request_url, data=data_json).json()
                if validate_response(response):
                    self.last_run_id += 1
                    if verbose:
                        print("\nPCO writer trigger start successfully "
                              "submitted to the server.\n")
                else:
                    print("\nPCO writer trigger start failed. "
                          "Server response: %s\n" % (response))
            except requests.ConnectionError:
                raise PcoError("The writer server seems to be disconnected "
                               "and is not responding.")
            except:
                raise
        else:
            print("\nWriter is already running, impossible to start() "
                  "again.\n")
        # waits for is_running if wait=True
        if 'success' in response and wait:
            timeout_limit = time.time() + timeout
            while not self.is_running():
                if time.time() > timeout_limit:
                    print("WARNING!\n"
                          "PCO writer did not report reaching the running "
                          "state within the timeout of {} s. ".format(timeout))
                    break
                time.sleep(0.15)
        self.status = self.get_status()
        return response

    def stop(self, wait=True, timeout=10,verbose=False):
        """
        Stop the writer process

        Parameters
        ----------
        verbose : bool, optional
            Show verbose information during the stopping process.
            (default = False)

        """

        # check if writer is running before stopping it
        response = 0
        if self.is_running():
            self.status = 'stopping'
            request_url = self.writer_api_address + ROUTES["stop"]
            try:
                response = requests.get(request_url).json()
                if validate_response(response):
                    if verbose:
                        print("\nPCO writer trigger stop successfully "
                              "submitted to the server.\n")
                else:
                    print("\nPCO writer stop writer failed. Server response: "
                          "%s\n" % (response))
            except requests.ConnectionError:
                raise PcoError("The writer server seems to be disconnected "
                               "and is not responding.")
            except:
                raise
        else:
            if verbose:
                print("\nWriter is not running, impossible to stop(). "
                      "Please start it using the start() method.\n")
        # waits for is_running if wait=True
        if response != 0:
            if 'success' in response and wait:
                timeout_limit = time.time() + timeout
                while self.is_running():
                    if time.time() > timeout_limit:
                        print("WARNING!\n"
                            "PCO writer did not report reaching the finished "
                            "state within the timeout of {} s. ".format(timeout))
                        break
                    time.sleep(0.15)
        self.status = self.get_status()
        return response

    def validate_configuration(self):

        """
        Validate that the current configuration parameters are valid and
        sufficient for an acquisition.

        Returns
        -------
        configuration_is_valid : bool
            Returns True if the configuration is valid, False otherwise.

        """

        try:
            assert self.output_file == validate_output_file(
                self.output_file, 'output_file')
            assert self.dataset_name == validate_dataset_name(
                self.dataset_name, "dataset_name")
            assert self.n_frames == validate_nonneg_int_parameter(
                self.n_frames, 'n_frames')
            assert self.user_id == validate_nonneg_int_parameter(
                self.user_id, 'user_id')
            assert self.max_frames_per_file == validate_nonneg_int_parameter(
                self.max_frames_per_file, 'max_frames_per_file')
            assert self.connection_address == validate_connection_address(
                self.connection_address, 'connection_address')
            return True
        except Exception as e:
            return False

    def wait(self, verbose=False):
        """
        Wait for the writer to finish the writing process.

        Parameters
        ----------
        verbose : bool, optional
            Show verbose information during waiting.
            (default = False)

        """

        if not self.is_running():
            if verbose:
                print("\nWriter is not running, nothing to wait().\n")
            return

        if verbose:
            print("Waiting for the writer to finish")
            print("  (Press Ctrl-C to stop waiting)")
        spinner = itertools.cycle(['-', '/', '|', '\\'])
        msg = self.get_progress_message()
        sys.stdout.write(msg)
        sys.stdout.flush()
        try:
            while self.is_running():
                msg = ("{} {}".format(self.get_progress_message(),
                                      (next(spinner))))
                sys.stdout.write('\r\033[K')
                sys.stdout.write(msg)
                sys.stdout.flush()
                time.sleep(0.1)
        except KeyboardInterrupt:
            pass
        print("\n")
        self.status = self.get_status()

        if verbose:
            if not self.is_running():
                print("\nWriter is not running anymore, exiting wait().\n")
            else:
                print("\nWriter is still running, exiting wait().\n")

    def wait_nframes(self, nframes, inactivity_timeout=-1, verbose=False):
        """
        Wait for the writer to have written a given number of frames to file.
<<<<<<< HEAD

        This function is similar to the :meth:`wait` method, but returns as
        soon as a given number of frames have been processed. This number can
        be smaller than the total number of frames to be received by the
        writer. If the writer finishes before reaching this number, the wait is
        also finished.

=======

        This function is similar to the :meth:`wait` method, but returns as
        soon as a given number of frames have been processed. This number can
        be smaller than the total number of frames to be received by the
        writer. If the writer finishes before reaching this number, the wait is
        also finished.

>>>>>>> 32369e00
        Parameters
        ----------
        nframes : int
            The number of frames to wait for.
        inactivity_timeout : float, optional
            If larger than zero, wait for so many seconds of writer inactivity
            (meaning that no new frames have been received or written to file)
            before giving up the wait. Set to a value <= 0 to disable this
            timeout and wait until the writer is not running anymore.
            (default = -1)
        verbose : bool, optional
            Show verbose information during waiting.
            (default = False)        
        
        Returns
        -------
        wait_success : bool
            True if the wait finished successfully, meaning it did not time
            out, False otherwise.

        """
        
        if not self.is_running():
            if verbose:
                print("\nWriter is not running, nothing to wait().\n")
            return

        if verbose:
            print("Waiting for the writer to process {} "
                  "frames".format(nframes))
            print("  (Press Ctrl-C to stop waiting)")
        spinner = itertools.cycle(['-', '/', '|', '\\'])
        nframes_proc = self.get_written_frames()
        perc_done = nframes_proc * 100.0 / nframes
        msg = ("Processed {} of {} frames ({:.1f}% done)".format(
            nframes_proc, nframes, perc_done))
        sys.stdout.write(msg)
        sys.stdout.flush()
        last_update_time = time.time()
        nframes_old = 0
        try:
            while nframes_proc < nframes:
                nframes_proc = self.get_written_frames()
                perc_done = nframes_proc * 100.0 / nframes
                msg = ("Processed {} of {} frames ({:.1f}% done)".format(
                    nframes_proc, nframes, perc_done))
                msg1 = ("{} {}".format(msg, (next(spinner))))
                sys.stdout.write('\r\033[K')
                sys.stdout.write(msg1)
                sys.stdout.flush()
                if nframes_proc > nframes_old:
                    nframes_old = nframes_proc
                    last_update_time = time.time()
                if ((inactivity_timeout > 0) and
                    (time.time() - last_update_time > inactivity_timeout)):
                    print("\n")
                    print(" *** WARNING: Writer did not receive all requested "
                        "images!")
                    print("     Giving up after {} seconds of inactivity "
                        "...").format(inactivity_timeout)
                    return(False)
                time.sleep(0.1)
        except KeyboardInterrupt:
            pass

        self.status = self.get_status()

        if verbose:
            if not self.is_running():
                print("\nWriter is not running anymore, exiting wait().\n")
            else:
                print("\nWriter is still running, exiting wait().\n")

        return True<|MERGE_RESOLUTION|>--- conflicted
+++ resolved
@@ -1001,7 +1001,6 @@
     def wait_nframes(self, nframes, inactivity_timeout=-1, verbose=False):
         """
         Wait for the writer to have written a given number of frames to file.
-<<<<<<< HEAD
 
         This function is similar to the :meth:`wait` method, but returns as
         soon as a given number of frames have been processed. This number can
@@ -1009,15 +1008,7 @@
         writer. If the writer finishes before reaching this number, the wait is
         also finished.
 
-=======
-
-        This function is similar to the :meth:`wait` method, but returns as
-        soon as a given number of frames have been processed. This number can
-        be smaller than the total number of frames to be received by the
-        writer. If the writer finishes before reaching this number, the wait is
-        also finished.
-
->>>>>>> 32369e00
+
         Parameters
         ----------
         nframes : int
@@ -1090,5 +1081,4 @@
                 print("\nWriter is not running anymore, exiting wait().\n")
             else:
                 print("\nWriter is still running, exiting wait().\n")
-
         return True