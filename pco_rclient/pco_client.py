# -*- coding: utf-8 -*-
"""
Client to control the PCO writer.
"""

# Notes
# =====
# 1.) This module uses numpy style docstrings, as they display nicely even
#       on the command line (for example, when using ipython's interactive
#       shell).
#
#   See:
#     http://sphinx-doc.org/latest/ext/napoleon.html
#     https://github.com/numpy/numpy/blob/master/doc/HOWTO_DOCUMENT.rst.txt
#
#   Use the napoleon Sphinx extension to render the docstrings correctly with
#   Sphinx: 'sphinx.ext.napoleon'
#
# 2.) Member methods are ordered alphabetically.


__author__ = "Leonardo Hax Damiani"
__date_created__ = "2020-08-20"
__credits__ = "Christian M. Schlepuetz"
__copyright__ = "Copyright (c) 2020, Paul Scherrer Institut"
__docformat__ = "restructuredtext en"


from enum import Enum
import inspect
import ipaddress
import itertools
import json
import os
import pprint
import re
import requests
import sys
import time
import zmq
import jsonschema
from typing import TypedDict
from jsonschema import validate


class NoTraceBackWithLineNumber(Exception):
    def __init__(self, msg):
        if type(msg).__name__ in ["ConnectionError", "ReadTimeout"]:
            print(
                "\n ConnectionError/ReadTimeout: it seems that the server "
                "is not running (check xbl-daq-32 pco writer service "
                "(pco_writer-pco{1-2}), ports, etc).\n"
            )
        try:
            ln = sys.exc_info()[-1].tb_lineno
        except AttributeError:
            ln = inspect.currentframe().f_back.f_lineno
        self.args = (
            "{0.__name__} (line {1}): {2}".format(type(self), ln, msg),
        )
        sys.tracebacklimit = None
        return None


class PcoError(NoTraceBackWithLineNumber):
    pass


class PcoWarning(NoTraceBackWithLineNumber):
    pass


class NotAValidConfig(NoTraceBackWithLineNumber):
    pass


class CamNotFound(NoTraceBackWithLineNumber):
    pass


# definition of the pco config json schema
pco_config_schema = {
    "description": "A representation of the pco camera configuration file.",
    "type": "object",
    "required": ["cameras"],
    "properties": {
        "cameras": {"type": "array", "items": {"$ref": "#/definitions/cameras"}}
    },
    "definitions": {
        "cameras": {
            "type": "object",
            "required": [
                "name",
                "connection_address",
                "flask_api_address",
                "writer_api_address",
            ],
            "properties": {
                "name": {
                    "type": "string",
                    "description": "Name of the pco camera.",
                },
                "connection_address": {
                    "type": "string",
                    "description": "Connection address of such camera.",
                },
                "flask_api_address": {
                    "type": "string",
                    "description": "Flask api address that will serve such camera.",
                },
                "writer_api_address": {
                    "type": "string",
                    "description": "Writer api address that "
                    "will be used for such camera.",
                },
            },
        }
    },
}

# Typed Statistics dictionary
class StatisticsDict(TypedDict, total=False):
    dataset_name: str
    duration_sec: float
    end_time: str
    first_frame_id: int
    n_frames: int
    n_lost_frames: int
    n_written_frames: int
    output_file: str
    start_time: str
    status: str
    success: bool
    user_id: int
    writing_rate: float

# Method to verify if the dictionary is complete
def keys_in_dict(untyped_dict) -> bool:
    mandatory_keys = ['dataset_name', 'duration_sec', 'end_time', 
        'first_frame_id', 'n_frames', 'n_lost_frames', 'n_written_frames',
        'output_file', 'start_time', 'status', 'success', 'user_id', 
        'writing_rate']
    keys_in_dict = untyped_dict.keys()
    return all(key in keys_in_dict for key in mandatory_keys)

# converts an untyped statistics dictionary to typed dictionary
def convert_to_typed_stat_dict(untyped_dict) -> StatisticsDict:
    if keys_in_dict(untyped_dict):
        return StatisticsDict(dataset_name=untyped_dict['dataset_name'], 
            duration_sec=untyped_dict['duration_sec'], 
            end_time=untyped_dict['end_time'], 
            first_frame_id=int(untyped_dict['first_frame_id']), 
            n_frames=int(untyped_dict['n_frames']), 
            n_lost_frames=int(untyped_dict['n_lost_frames']), 
            n_written_frames=int(untyped_dict['n_written_frames']), 
            output_file=untyped_dict['output_file'], 
            start_time=untyped_dict['start_time'], 
            status=untyped_dict['status'], 
            success=bool(untyped_dict['success']), 
            user_id=untyped_dict['user_id'], 
            writing_rate=untyped_dict['writing_rate'],)

    # Typed conversion not possible
    return untyped_dict
    

# validates pco cam json config file based on the schema
def validate_config(jsonData):
    try:
        validate(instance=jsonData, schema=pco_config_schema)
    except jsonschema.exceptions.ValidationError as err:
        return False
    return True

# placeholder for multiple h5 files
def insert_placeholder(string, index):
    return string[:index] + "_%03d" + string[index:]


def validate_connection_address(connection_address, name):
    addr = validate_network_address(connection_address, protocol="tcp")
    if addr:
        return addr
    raise PcoError(
        f"Problem with the {name}:\n  {connection_address} "
        "does not seem to be a valid address"
    )


def validate_dataset_name(dataset_name, name):
    dataset_name = str(dataset_name)
    if dataset_name != "":
        return dataset_name
    raise PcoError(
        f"Problem with the {name} parameter: not a valid dataset name"
    )


def validate_ip_address(ip_address):
    """
    Check whether the supplied string is a valid IP address.

    The method will simply raise the exception from the ipaddress module if the
    address is not valid.

    Parameters
    ----------
    ip_address : str
        The string representation of the IP address.

    Returns
    -------
    ip_address : str
        The validated IP address in string representation.

    """

    if not type(ip_address) is type(""):
        ip_address = ip_address.decode()
    ip = ipaddress.ip_address(ip_address)
    return str(ip)


def validate_kill_response(writer_response, verbose=False):
    if writer_response["status"] == "killed":
        if verbose:
            print(writer_response["status"])
        return True
    return False


def validate_network_address(network_address, protocol="tcp"):
    """
    Verify if a network address is valid.

    In the context of this method, a network addres must fulfill the following
    criteria to be valid:

    * It must start with a protocol specifier of the following form:
      "<PROT>://", where <PROT> can be any of the usual protocols.
      E.g.: "http://"
    * The protocol specifier is followed by a valid IP v4 address or a  host
      name (a host name must contain at least one alpha character)
    * The network address is terminated with a 4-5 digit port number preceeded
      by a colon. E.g.: ":8080"

    If all of these critera are met, the passed network address is returned
    again, otherwise the method returns None

    Parameters
    ----------
    network_address : str
        The network address to be verified.
    protocol : str, optional
        The network protocol that should be ascertained during the validity
        check. (default = 'tcp')

    Returns
    -------
    net_addr : str or None
        The validated network address. If the validation failed, None is
        returned.

    """

    # ip v4 pattern with no leading zeros and values up to 255
    ip_pattern = (
        "(?:(?:25[0-5]|2[0-4][0-9]|[01]?[0-9][0-9]?)\\.){3}"
        "(?:25[0-5]|2[0-4][0-9]|[01]?[0-9][0-9]?)"
    )
    # hostname pattern requiring at least one (non-numeric AND non-period)-
    # character (to distinguish it from an ip address)
    hostname_pattern = "[\\w.\\-]*[^0-9.][\\w.\\-]*"
    # ports with 4 or 5 digits. No check is done for max port number of 65535
    port_pattern = ":[0-9]{4,5}"
    # protocol pattern end with "://". e.g.: "https://""
    protocol_pattern = "%s:[/]{2}" % protocol

    # check if address is given with an IP address
    ip_find_pattern = f"(?<={protocol_pattern}){ip_pattern}(?={port_pattern})"
    ip = re.findall(ip_find_pattern, network_address)
    if ip:
        try:
            ip = validate_ip_address(ip[0])
        except Exception as e:
            raise PcoWarning(e)
        connection_pattern = protocol_pattern + ip_pattern + port_pattern
        if bool(re.match(connection_pattern, network_address)):
            return network_address

    # check if address is given with a hostname
    hostname_find_pattern = (
        f"(?<={protocol_pattern}){hostname_pattern}(?={port_pattern})"
    )
    hostname = re.findall(hostname_find_pattern, network_address)
    if hostname:
        if bool(
            re.match(
                protocol_pattern + hostname_pattern + port_pattern,
                network_address,
            )
        ):
            return network_address
    return None


def validate_nonneg_int_parameter(parameter_int, name):
    parameter_int = int(parameter_int)
    if parameter_int >= 0:
        return parameter_int
    raise PcoWarning(
        f"Problem with the {name} parameter: not a non-negative integer"
    )


def validate_output_file(output_file, name):
    output_file = os.path.expanduser(output_file)
    if bool(re.match("[%./a-zA-Z0-9_-]*.h5", output_file)):
        return output_file
    raise PcoWarning("Problem with the output file name")


def validate_response(server_response, verbose=False):
    return bool(server_response["success"])


def validate_rest_api_address(rest_api_address, name):
    addr = validate_network_address(rest_api_address, protocol="http")
    if addr:
        return addr
    raise PcoWarning(
        "Problem with the {}:\n  {} does not seem to be a "
        "valid address".format(name, rest_api_address)
    )


def validate_statistics_response(writer_response, verbose=False):
    return writer_response


# Rest API routes.
ROUTES = {
    "start_pco": "/start_pco_writer",
    "status": "/status",
    "statistics": "/statistics",
    "stop": "/stop",
    "kill": "/kill",
    "error": "/error",
    "server_log": "/server_log",
    "server_uptime": "/server_uptime",
    "ack": "/ack",
    "finished": "/finished",
}


class PcoWriter(object):
    """
    Proxy Class to control the PCO writer.
    """

    def __init__(
        self,
        output_file="",
        dataset_name="",
        n_frames=0,
        connection_address="tcp://10.10.1.26:8080",
        flask_api_address="http://xbl-daq-34:9901",
        writer_api_address="http://xbl-daq-34:9555",
        user_id=503,
        max_frames_per_file=20000,
        config_file="",
        cam="",
        debug=False
    ):
        """
        Initialize the PCO Writer object.

        Parameters
        ----------
        output_file : str, optional
            The output file name (or file name template) for the hdf5 file.
            Must end with ".h5" and can contain an optional format specifier
            such as "02d" which is used for the file numbering in case the
            frames are distributed over multiple files, see also the
            `max_frames_per_file` option. If no output_file is provided, a 
            warning is raised and the PCO object status will be 
            'unconfigured'. (default = None)
        dataset_name : str, optional
            The name of the dataset to be created in the hdf5 file. The dataset
            will be placed inside the "/exchange" group of the hdf5 file.
            If no dataset_name is provided, a warning is raised and the PCO 
            object status will be 'unconfigured'. (default = None)
        n_frames : int, optional
            The total number of frames to be written into the file(s). Must be
            a non-negative integer. (default = 0)
        connection_address : str, optional
            The connection address for the zmq stream to the writer.
            (default = tcp://10.10.1.26:8080)
        flask_api_address : str, optional
            The rest flask api address for the writer server
            (default = http://xbl-daq-34:9901)
        writer_api_address : str, optional
            The writer api address for the writer process (valid only during an
            acquisition). 
            (default = http://xbl-daq-34:9555)
        user_id : int, optional
            The numeric user-ID of the user account used to write the data to
            disk. (default = 503)
        max_frames_per_file : int, optional
            The maximum number of frames to store in a single hdf5 file. Eeach
            time the number of received frames exceedes this maximum number per
            file, a new file with an incremented file index (whose format can
            be controlled by including the corresponding format specifier in
            the `output_file` name) will be created. (default = 20000)
        config_file : str, optional
            The file path to the json configuration file of the pco cameras.
            (default = '')
        cam : str, optional
            Camera identifier that can be used to load a specific configuration
            from the config_file. (default = '')
        debug : bool, optional
            Debugger flag. (default = False)
        """

        if cam == "":
            self.flask_api_address = validate_rest_api_address(
                flask_api_address, "flask_api_address"
            )
            self.writer_api_address = validate_rest_api_address(
                writer_api_address, "writer_api_address"
            )
        else:
            if config_file != "":
                with open(config_file) as f:
                    json_cam_dict = json.load(f)
            if not validate_config(json_cam_dict):
                raise NotAValidConfig("PCO configuration file not valid.")
            cam_config = None
            for camera in json_cam_dict["cameras"]:
                if camera["name"] == cam:
                    cam_config = camera
            if cam_config is None:
                raise CamNotFound(
                    f"Configuration for camera {cam} could not be found on the "
                    "config file ({config_file})."
                )
            self.flask_api_address = cam_config["flask_api_address"]
            self.writer_api_address = cam_config["writer_api_address"]
            self.connection_address = cam_config["connection_address"]
        if not self.is_connected():
            print("WARNING: The writer server is not responding!")
            print(
                f"A connection attempt with the following network address failed: {self.flask_api_address}\n"
            )

        # set default values for configuration items
        self.output_file = ""
        self.dataset_name = ""
        self.n_frames = 0
        self.max_frames_per_file = 0
        self.user_id = -1

        # set some start values
        self.last_run_id = 0
        self.previous_statistics = None
        self.status = "unconfigured"

        if debug:
            print("\nSetting debug configurations... \n")
            self.flask_api_address = validate_rest_api_address(
                "http://0.0.0.0:9901", "flask_api_address"
            )
            self.writer_api_address = validate_rest_api_address(
                "http://0.0.0.0:9555", "writer_api_address"
            )
            self.connection_address = validate_connection_address(
                "tcp://129.129.130.76:9999", "connection_address"
            )
            self.status = "unconfigured"

        elif self.is_running():
            print(
                "WARNING!\n The writer configuration could not be "
                "fully applied because a PCO writer process is currently "
                "running. Please stop() the writer process first and then "
                "change the configuration using the configure() method.\n"
            )
            print("Current configuration:")
            pprint.pprint(self.get_configuration())
        else:
            if output_file:
                self.output_file = validate_output_file(
                    output_file, "output_file"
                )
            if dataset_name:
                self.dataset_name = validate_dataset_name(
                    dataset_name, "dataset_name"
                )
            if n_frames >= 0:
                self.n_frames = validate_nonneg_int_parameter(
                    n_frames, "n_frames"
                )
            if max_frames_per_file > 0:
                self.max_frames_per_file = validate_nonneg_int_parameter(
                    max_frames_per_file, "max_frames_per_file"
                )
            if user_id >= 0:
                self.user_id = validate_nonneg_int_parameter(user_id, "user_id")
            if self.validate_configuration():
                self.assert_filenumber_placeholder()
                self.status = "configured"

    def __str__(self):
        return (
            "Proxy Class to control the PCO writer. It communicates with "
            "the flask server running on xbl-daq-32 and the writer process "
            "service (pco_writer-pco{1-2})."
        )

    def assert_filenumber_placeholder(self):
        """
        Ensure that the output file name contains a file number placeholder if
        necessary.

        In case the total number of frames to be acquired is greater than the
        maximum number of frames per file, this method inserts a filenumber
        placeholder into the output filename, if it is not already present.

        """

        if self.max_frames_per_file <= self.n_frames:
            # regex matching a pattern of "%d" or "%Nd" where N can be any
            # number of digits
            regexp = re.compile(r"%(\d|)+d")
            if not regexp.search(self.output_file):
                self.output_file = insert_placeholder(
                    self.output_file, len(self.output_file) - 3
                )

    def configure(
        self,
        output_file=None,
        dataset_name=None,
        n_frames=None,
        connection_address=None,
        user_id=None,
        max_frames_per_file=None,
        verbose=False,
    ):
        """
        Configure the PCO writer for the next acquisition.

        Parameters
        ----------
        output_file : str, optional
            The output file name (or file name template) for the hdf5 file.
            Must end with ".h5" and can contain an optional format specifier
            such as "02d" which is used for the file numbering in case the
            frames are distributed over multiple files, see also the
            `max_frames_per_file` option. (default = None)
        dataset_name : str, optional
            The name of the dataset to be created in the hdf5 file. The dataset
            will be placed inside the "/exchange" group of the hdf5 file.
            (default = None)
        n_frames : int, optional
            The total number of frames to be written into the file(s). Must be
            a non-negative integer. (default = None)
        connection_address : str, optional
            The connection address for the zmq stream to the writer.
        user_id : int, optional
            The numeric user-ID of the user account used to write the data to
            disk. (default = None)
        max_frames_per_file : int, optional
            The maximum number of frames to store in a single hdf5 file. Eeach
            time the number of received frames exceedes this maximum number per
            file, a new file with an incremented file index (whose format can
            be controlled by including the corresponding format specifier in
            the `output_file` name) will be created. (default = None)
        verbose : bool, optional
            The verbosity level for the configure command. If verbose is True,
            the current configuration will printed at the end.
            (default = False)

        Returns
        -------
        conf : dict or None
            The current configuration after applying the requested
            configuration changes. None is returned if the configuration could
            not be updated (e.g., when the writer is already running).

        """

        if not self.is_running():
            if output_file is not None:
                self.output_file = validate_output_file(
                    output_file, "output_file"
                )
            if dataset_name is not None:
                self.dataset_name = validate_dataset_name(
                    dataset_name, "dataset_name"
                )
            if n_frames is not None:
                self.n_frames = validate_nonneg_int_parameter(
                    n_frames, "n_frames"
                )
            if user_id is not None:
                self.user_id = validate_nonneg_int_parameter(user_id, "user_id")
            if max_frames_per_file is not None:
                self.max_frames_per_file = validate_nonneg_int_parameter(
                    max_frames_per_file, "max_frames_per_file"
                )
            if connection_address is not None:
                self.connection_address = validate_connection_address(
                    connection_address, "connection_address"
                )
            # sets configured and status initialized
            if self.validate_configuration():
                self.assert_filenumber_placeholder()
                self.status = "configured"
            if verbose:
                print("\nUpdated PCO writer configuration:\n")
                pprint.pprint(self.get_configuration())
                conf_validity = (
                    "valid" if self.validate_configuration() else "NOT valid"
                )
                print(
                    f"The current configuration is {conf_validity} for data aquisition"
                )
                print("\n")
            return self.get_configuration()
        if verbose:
            print(
                "\n Writer configuration can not be updated while PCO "
                "writer is running. Please, stop() the writer to change "
                "configuration.\n"
            )
        return None

    def flush_cam_stream(self, timeout=500, verbose=False):
        """
        Flush the ZMQ stream.

        Parameters
        ----------
        timeout : float, optional
            The timeout [ms] before terminating the flush operation when no new
            data is reveived from the stream anymore. If set to a non-positive
            number, the flush operation will never halt by itself and needs to
            be terminated with a KeyboardInterrupt (Ctrl-C) signal.
            (default = 500)
        verbose : bool, optional
            Show verbose information durign the flushing operation.
            (default = False)

        """
        if self.is_running():
            return None
        try:
            if verbose:
                print("Flushing camera stream ... (Ctrl-C to stop)")
                if timeout > 0:
                    print(f"Flush will terminate after {timeout} ms of inactivity on the data stream.")

            context = zmq.Context()
            socket = context.socket(zmq.PULL)
            socket.connect(self.connection_address)
            packets_counter = 0
            receiving = bool(socket.poll(timeout)) if timeout > 0 else True
            while receiving:
                string = socket.recv()
                if packets_counter % 2 != 1 and verbose:
                    d = json.loads(string.decode())
                    print(packets_counter, d)
                packets_counter += 1
                if timeout > 0:
                    receiving = bool(socket.poll(timeout))
            socket.close()
            context.term()
        except KeyboardInterrupt:
            pass
        return packets_counter

    def get_configuration(self, verbose=False):
        """
        Method to retrieve the configuration of the PCO object.

        Parameters
        ----------
        verbose : bool, optional
            Prints the configuration retrieved.
            (default = False)

        Returns
        -------
        conf : dict or None
            The current configuration of the PCO object.
        """

        configuration_dict = {
            "connection_address": self.connection_address,
            "output_file": self.output_file,
            "n_frames": str(self.n_frames),
            "user_id": str(self.user_id),
            "dataset_name": self.dataset_name,
            "max_frames_per_file": str(self.max_frames_per_file),
            "rest_api_port": str(self.flask_api_address).split(":")[2],
            "n_modules": "1",
            "writer_rest_port": str(self.writer_api_address).split(":")[2],
            "flask_api_address": str(self.flask_api_address)
        }
        if verbose:
            print("\nPCO writer configuration:\n")
            pprint.pprint(configuration_dict)
            print("\n")
        return configuration_dict

    def get_progress_message(self):
        """
        Return a string indicating the current progress of the writer.
        """

        stats = self.get_statistics()
        if stats is None:
            msg = "Writer: Status not available"
        else:
<<<<<<< HEAD
            status = stats.get('status', "unknown")
            n_req = int(stats.get('n_frames', -1))
            n_rcvd = int(stats.get('n_received_frames', 0))
            n_wrtn = int(stats.get('n_written_frames', 0))
            if n_req > 0: 
=======
            status = stats.get("status", "unknown")
            n_req = stats.get("n_frames", -1)
            n_rcvd = stats.get("n_received_frames", 0)
            n_wrtn = stats.get("n_written_frames", 0)
            if n_req > 0:
>>>>>>> 6461e107
                pc_rcvd = float(n_rcvd) / n_req * 100.0
                pc_wrtn = float(n_wrtn) / n_req * 100.0
                msg = (
                    "Writer: {}, #received: {:4d} ({:.1f}%), "
                    "#written: {:4d} ({:.1f}%)".format(
                        status, n_rcvd, pc_rcvd, n_wrtn, pc_wrtn
                    )
                )
            else:
                msg = "Writer: {}, #received: {:4d}, #written: {:4d}".format(
                    status, n_rcvd, n_wrtn
                )
        return msg

    def get_server_error(self, verbose=False):
        """
        Retrieve the the last error

        Parameters
        ----------
        verbose : bool, optional
            Show verbose information during the get_server_error
            (default = False)

        Returns
        -------
        error_msg : str
            The last error message from the writer or None (if not existant).

        """
        request_url = self.flask_api_address + ROUTES["error"]
        try:
            response = requests.get(request_url).json()
            if "success" in response:
                if verbose:
                    print("\nPCO writer error:")
                    print(response)
                self.status = response["status"]
                return response["error"]
        except Exception as e:
            return None
        return None

    def get_server_log(self, verbose=False):
        """
        Retrieve the last 10 lines log of the writer server.

        Parameters
        ----------
        verbose : bool, optional
            Show verbose information during the get_server_log
            (default = False)

        Returns
        -------
        log : str
            The last 10 lines of the writer server.

        """
        service_name = "pco_writer-pco2"
        if str(self.flask_api_address).split(":")[2] == "9901":
            service_name = "pco_writer-pco1"
        request_url = (
            self.flask_api_address + ROUTES["server_log"] + "/" + service_name
        )
        try:
            response = requests.get(request_url).json()
            if "success" in response:
                if verbose:
                    print("\nPCO writer server log:")
                    print(response["log"])
                return response["log"]
        except Exception as e:
            return None
        return None

    def get_server_uptime(self, verbose=False):
        """
        Retrieves the uptime of the writer server service.

        Parameters
        ----------
        verbose : bool, optional
            Show verbose information during the get_server_uptime
            (default = False)

        Returns
        -------
        uptime : str
            The uptime of the writer server service.

        """
        service_name = "pco_writer-pco2"
        if str(self.flask_api_address).split(":")[2] == "9901":
            service_name = "pco_writer-pco1"
        request_url = (
            self.flask_api_address
            + ROUTES["server_uptime"]
            + "/"
            + service_name
        )
        try:
            response = requests.get(request_url, data={"key": "uptime"}).json()
            if "success" in response:
                if verbose:
                    print("\nPCO writer server log:")
                    print("\t" + response["uptime"])
                return response["uptime"]
        except Exception as e:
            return None
        return None

    def get_statistics(self, verbose=False):
        """
        Get the statistics of the writer.

        If the writer is currently running, the current statistics is
        returned, otherwise the statistics from the last writer process are
        returned.

        Parameters
        ----------
        verbose : bool, optional
            Show verbose information during the get_statistics
            (default = False)

        Returns
        -------
        stats : dict or None
            Returns the dictionary of statistics if request is successful
            (writer is running and responding), None otherwise.

        """

        stats = self.get_statistics_writer(verbose=verbose)
        if stats is None:
            stats = self.get_statistics_last_run(verbose=verbose)
        return stats

    def get_statistics_last_run(self, verbose=False):
        """
        Retrieve the statistics from the previous writer run.

        Parameters
        ----------
        verbose : bool, optional
            Show verbose information during the get_statistics_last_run
            (default = False)

        Returns:
        --------
        stats : dict or None
            Returns the dictionary of statistics if request is successful,
            None otherwise.

        """

        request_url = self.flask_api_address + ROUTES["finished"]
        try:
            response = requests.get(request_url, timeout=3).json()

            self.previous_statistics = convert_to_typed_stat_dict(response)
            
            if verbose:
                print("\nPCO writer statistics:\n")
                pprint.pprint(self.previous_statistics)
                print("\n")
            return self.previous_statistics
        except Exception as e:
            if verbose:
                print(
                    "PCO writer did not return a valid statistics "
                    "response for the previous run."
                )
            return None

    def get_statistics_writer(self, verbose=False):
        """
        Retrieve the statistics from a running writer process.

        Parameters
        ----------
        verbose : bool, optional
            Show verbose information during the get_statistics_writer
            (default = False)

        Returns:
        --------
        stats : dict or None
            Returns the dictionary of statistics if request is successful
            (writer is running and responding), None otherwise.

        """

        request_url = self.writer_api_address + ROUTES["statistics"]
        try:
            response = requests.get(request_url).json()
            if validate_statistics_response(response):
                if verbose:
                    print("\nPCO writer statistics:\n")
                    pprint.pprint(response)
                    print("\n")
                return response
            if verbose:
                print(
                    "PCO writer did not return a validated statistics "
                    "response"
                )
            return None
        except requests.ConnectionError:
            # We expect a timeout error if the writer is not running, so return
            # None
            if verbose:
                print(
                    "PCO writer did not return a validated statistics "
                    "response"
                )
            return None
        except Exception as e:
            # If the error was not a timeout (which is expected in this context
            # if the writer is actually not running), then it was probably more
            # serious and should be raised.
            if verbose:
                template = (
                    "PCO writer did not return a validated statistics. "
                    "An exception of type {0} occurred. Arguments:\n{1!r}"
                )
                print(template.format(type(e).__name__, e.args))
            raise PcoError(e)

    def get_status(self, verbose=False):
        """
        Return the status of the PCO writer client instance.

        Parameters
        ----------
        verbose : bool, optional
            Show verbose information during the get_status
            (default = False)
        """

        if self.is_running():
            # A writer process is currently running
            if not self.status in ("stopping", "killing"):
                # return the status of the running writer
                status = self.get_status_writer()
                self.status = status
            else:
                # If we are trying to stop or kill the writer and its still
                # running, then report the fact that we are trying to stop/kill
                status = self.status
        elif self.status in ("receiving", "writing"):
            # The last known status of the client was from a running writer
            # process, so check on the writer status and return that
            status = self.get_status_writer()
            self.status = status
        else:
            # Return the status of the client object itself.
            status = self.status
        return status

    def get_status_last_run(self):
        """
        Retrieve the status of the previous writer process.

        The writer server keeps track of the status of the last previously
        running writer process, which can be retrieved with this command.

        The previous status can be any one of the following:

            * "finished": The previous writer process finished successfully.
            * "unknown": The status of the previous writer process cannot be
              determined, or a writer process has never been run yet.

        Returns
        -------
        previous_status : str
            The status of the previous writer process.

        """

        request_url = self.flask_api_address + ROUTES["finished"]
        try:
            response = requests.get(request_url, timeout=3).json()
            return response["status"]
        except requests.ConnectionError:
            raise PcoError(
                "The writer server seems to be disconnected and is "
                "not responding."
            )

    def get_status_writer(self):
        """
        Retrieve the status of the writer server.

        Returns
        -------
        status : str
            The current status of the running writer.

        """

        request_url = (
            self.flask_api_address
            + ROUTES["status"]
            + "/"
            + str(self.writer_api_address).split(":")[2]
        )
        try:
            response = requests.get(request_url, timeout=3).json()
            return response["status"]
        except requests.ConnectionError:
            raise PcoError(
                "The writer server seems to be disconnected and is "
                "not responding."
            )

    def get_written_frames(self):
        """
        Return the number of frames written to file.

        In case a writer process is running, it returns the current number of
        that process. Otherwise, it reports the total number of frames written
        by the last writer process, or None if a writer process has never been
        running yet.

        Returns
        -------
        n_written_frames : int or None
            The number of frames written to file. Returns None if that
            information is not available.

        """

        stats = self.get_statistics()
        if stats is not None:
            return stats.get("n_written_frames", None)
        return None

    def is_connected(self):
        """
        Verify whether a connection to the writer service is available.
        """

        request_url = self.flask_api_address + ROUTES["ack"]
        try:
            response = requests.get(request_url, timeout=3).json()
            if "success" in response:
                return True
        except requests.ConnectionError:
            return False
        return False

    def is_running(self):
        """
        Verify wether a writer process is currently running.
        """

        request_url = (
            self.flask_api_address
            + ROUTES["status"]
            + "/"
            + str(self.writer_api_address).split(":")[2]
        )
        try:
            response = requests.get(request_url, timeout=3).json()
            return response["status"] in ("receiving", "writing")
        except requests.ConnectionError:
            raise PcoError(
                "The writer server seems to be disconnected and is not responding."
            )

    def kill(self, verbose=False):
        """
        Kill the currently running writer process.

        Parameters
        ----------
        verbose : bool, optional
            Show verbose information during the kill process.
            (default = False)

        """

        # check if writer is running before killing it
        response = 0
        if self.is_running():
            request_url = self.writer_api_address + ROUTES["kill"]
            self.status = "killing"
            try:
                response = requests.get(request_url).json()
                if validate_kill_response(response):
                    if verbose:
                        print("\nPCO writer process successfully killed.\n")
                else:
                    print("\nPCO writer kill() failed.")
            except requests.ConnectionError:
                raise PcoError(
                    "The writer server seems to be disconnected "
                    "and is not responding."
                )
        elif verbose:
            print(
                "\nWriter is not running, impossible to kill(). Please "
                "start it using the start() method.\n"
            )
        self.status = self.get_status()
        return response

    def reset(self):
        """
        Reset the writer client object.
        """

        self.kill()
        self.flush_cam_stream(timeout=1000)
        self.last_run_id = 0
        self.previous_statistics = None
        self.status = (
            "configured" if self.validate_configuration() else "unconfigured"
        )
        return self.status

    def start(self, wait=True, timeout=10, verbose=False):
        """
        Start a new writer process.

        Parameters
        ----------
        wait : bool, optional
            It waits for the writer to be running. (default = True)
        timeout : float, optional
            The maximum time [s] to wait for the writer to report a running
            status. (default = 10)
        verbose : bool, optional
            Show verbose information while starting the process.
            (default = False)

        """
        if not self.validate_configuration():
            raise PcoError(
                "PCO writer is not properly configured! "
                "Please configure the writer by calling the "
                "configure() command before you start()"
            )
        response = 0
        if not self.is_running():
            request_url = self.flask_api_address + ROUTES["start_pco"]
            try:
                self.status = "starting"
                data_json = json.dumps(self.get_configuration())
                response = requests.post(request_url, data=data_json).json()
                if validate_response(response):
                    self.last_run_id += 1
                    if verbose:
                        print(
                            "\nPCO writer trigger start successfully "
                            "submitted to the server.\n"
                        )
                elif verbose:
                    print(
                        "\nPCO writer trigger start failed. Server response: {response}\n"
                    )
            except requests.ConnectionError:
                raise PcoError(
                    "The writer server seems to be disconnected "
                    "and is not responding."
                )
        elif verbose:
            print(
                "\nWriter is already running, impossible to start() " "again.\n"
            )
        # waits for is_running if wait=True
        if "success" in response and wait:
            timeout_limit = time.time() + timeout
            while not self.is_running():
                if time.time() > timeout_limit:
                    if verbose:
                        print(
                            "WARNING!\n"
                            "PCO writer did not report reaching the running "
                            "state within the timeout of {} s. ".format(timeout)
                        )
                    break
                time.sleep(0.15)
        self.status = self.get_status()
        return response

    def stop(self, wait=True, timeout=10, verbose=False):
        """
        Stop the writer process

        Parameters
        ----------
        wait : bool, optional
            Flag to indicate if the stop command should not reutnr
            until the writer's status changes to stopped.
        timeout : int, optional
            Timeout value that it is waited until the writer is stopped.
        verbose : bool, optional
            Show verbose information during the stopping process.
            (default = False)

        """

        # check if writer is running before stopping it
        response = 0
        if self.is_running():
            request_url = self.writer_api_address + ROUTES["stop"]
            self.status = "stopping"
            try:
                response = requests.get(request_url).json()
                if validate_response(response):
                    if verbose:
                        print(
                            "\nPCO writer trigger stop successfully "
                            "submitted to the server.\n"
                        )
                else:
                    print(
                        "\nPCO writer stop writer failed. Server response: "
                        "%s\n" % (response)
                    )
            except requests.ConnectionError as e:
                raise PcoError("The writer server seems to be disconnected " "and is not responding.") from e

        elif verbose:
            print(
                "\nWriter is not running, impossible to stop(). "
                "Please start it using the start() method.\n"
            )
        # waits for is_running if wait=True
        if response != 0 and "success" in response and wait:
            timeout_limit = time.time() + timeout
            while self.is_running():
                if time.time() > timeout_limit:
                    print(
                        "WARNING!\n"
                        "PCO writer did not report reaching the finished "
                        "state within the timeout of {} s. ".format(timeout)
                    )
                    break
                time.sleep(0.15)
        self.status = self.get_status()
        return response

    def validate_configuration(self):
        """
        Validate that the current configuration parameters are valid and
        sufficient for an acquisition.

        Returns
        -------
        configuration_is_valid : bool
            Returns True if the configuration is valid, False otherwise.

        """

        try:
            assert self.output_file == validate_output_file(
                self.output_file, "output_file"
            )
            assert self.dataset_name == validate_dataset_name(
                self.dataset_name, "dataset_name"
            )
            assert self.n_frames == validate_nonneg_int_parameter(
                self.n_frames, "n_frames"
            )
            assert self.user_id == validate_nonneg_int_parameter(
                self.user_id, "user_id"
            )
            assert self.max_frames_per_file == validate_nonneg_int_parameter(
                self.max_frames_per_file, "max_frames_per_file"
            )
            assert self.connection_address == validate_connection_address(
                self.connection_address, "connection_address"
            )
            return True
        except Exception as e:
            print(e)
            return False

    def wait(self, verbose=False):
        """
        Wait for the writer to finish the writing process.

        Parameters
        ----------
        verbose : bool, optional
            Show verbose information during waiting.
            (default = False)

        """

        if not self.is_running():
            if verbose:
                print("\nWriter is not running, nothing to wait().\n")
            return

        if verbose:
            print("Waiting for the writer to finish")
            print("  (Press Ctrl-C to stop waiting)")
        spinner = itertools.cycle(["-", "/", "|", "\\"])
        msg = self.get_progress_message()
        sys.stdout.write(msg)
        sys.stdout.flush()
        try:
            while self.is_running():
                msg = "{} {}".format(
                    self.get_progress_message(), (next(spinner))
                )
                sys.stdout.write("\r\033[K")
                sys.stdout.write(msg)
                sys.stdout.flush()
                time.sleep(0.1)
        except KeyboardInterrupt:
            pass
        print("\n")
        self.status = self.get_status()

        if verbose:
            if not self.is_running():
                print("\nWriter is not running anymore, exiting wait().\n")
            else:
                print("\nWriter is still running, exiting wait().\n")

    def wait_nframes(self, nframes, inactivity_timeout=-1, verbose=False):
        """
        Wait for the writer to have written a given number of frames to file.

        This function is similar to the :meth:`wait` method, but returns as
        soon as a given number of frames have been processed. This number can
        be smaller than the total number of frames to be received by the
        writer. If the writer finishes before reaching this number, the wait is
        also finished.


        Parameters
        ----------
        nframes : int
            The number of frames to wait for.
        inactivity_timeout : int, optional
            If larger than zero, wait for so many seconds of writer inactivity
            (meaning that no new frames have been received or written to file)
            before giving up the wait. Set to a value <= 0 to disable this
            timeout and wait until the writer is not running anymore.
            (default = -1)
        verbose : bool, optional
            Show verbose information during waiting.
            (default = False)        

        Returns
        -------
        wait_success : bool
            True if the wait finished successfully, meaning it did not time
            out, False otherwise.

        """
<<<<<<< HEAD
        
        nframes = int(nframes)
=======
>>>>>>> 6461e107

        if not self.is_running():
            if verbose:
                print("\nWriter is not running, nothing to wait().\n")
            return

        if not (isinstance(inactivity_timeout, int)):
            inactivity_timeout = -1
            print("\n")
            print(
                " *** WARNING: inactivity_timeout "
                "parameter must be an integer (time in seconds)"
            )
            print(
                "It will be automatically redefined "
                "to the default value -1 (it will wait"
                "until the writer is not running anymore)"
            )
            print("\n")

        if verbose:
            print(f"Waiting for the writer to process {nframes} frames")
            print("  (Press Ctrl-C to stop waiting)")
        spinner = itertools.cycle(["-", "/", "|", "\\"])
        new_nframes = self.get_written_frames()
        nframes_proc = int(new_nframes if new_nframes != None else 0)
        perc_done = float(nframes_proc) * 100.0 / float(nframes)
        msg = "Processed {} of {} frames ({:.1f}% done)".format(
            nframes_proc, nframes, perc_done
        )
        sys.stdout.write(msg)
        sys.stdout.flush()
        last_update_time = time.time()
        nframes_old = 0
        try:
            while nframes_proc < nframes:
                new_nframes = self.get_written_frames()
                nframes_proc = int(
                    new_nframes if new_nframes != None else nframes_proc
                )
                perc_done = float(nframes_proc) * 100.0 / float(nframes)
                msg = "Processed {} of {} frames ({:.1f}% done)".format(
                    nframes_proc, nframes, perc_done
                )
                msg1 = "{} {}".format(msg, (next(spinner)))
                sys.stdout.write("\r\033[K")
                sys.stdout.write(msg1)
                sys.stdout.flush()
                if nframes_proc > nframes_old:
                    nframes_old = nframes_proc
                    last_update_time = time.time()
                if (inactivity_timeout > 0) and (
                    time.time() - last_update_time > inactivity_timeout
                ):
                    print("\n")
<<<<<<< HEAD
                    print(" *** WARNING: Writer did not receive all requested images!")
                    print(f"     Giving up after {inactivity_timeout} seconds of inactivity...")
                    return(False)
=======
                    print(
                        " *** WARNING: Writer did not receive all requested images!"
                    )
                    print(
                        "     Giving up after ",
                        inactivity_timeout,
                        " seconds of inactivity...",
                    )
                    return False
>>>>>>> 6461e107
                time.sleep(0.1)
        except KeyboardInterrupt:
            pass

        self.status = self.get_status()

        if verbose:
            if not self.is_running():
                print("\nWriter is not running anymore, exiting wait().\n")
            else:
                print("\nWriter is still running, exiting wait().\n")
        return True<|MERGE_RESOLUTION|>--- conflicted
+++ resolved
@@ -723,19 +723,11 @@
         if stats is None:
             msg = "Writer: Status not available"
         else:
-<<<<<<< HEAD
-            status = stats.get('status', "unknown")
-            n_req = int(stats.get('n_frames', -1))
-            n_rcvd = int(stats.get('n_received_frames', 0))
-            n_wrtn = int(stats.get('n_written_frames', 0))
+            status = stats.get("status", "unknown")
+            n_req = int(stats.get("n_frames", -1))
+            n_rcvd = int(stats.get("n_received_frames", 0))
+            n_wrtn = int(stats.get("n_written_frames", 0))
             if n_req > 0: 
-=======
-            status = stats.get("status", "unknown")
-            n_req = stats.get("n_frames", -1)
-            n_rcvd = stats.get("n_received_frames", 0)
-            n_wrtn = stats.get("n_written_frames", 0)
-            if n_req > 0:
->>>>>>> 6461e107
                 pc_rcvd = float(n_rcvd) / n_req * 100.0
                 pc_wrtn = float(n_wrtn) / n_req * 100.0
                 msg = (
@@ -1394,11 +1386,7 @@
             out, False otherwise.
 
         """
-<<<<<<< HEAD
-        
         nframes = int(nframes)
-=======
->>>>>>> 6461e107
 
         if not self.is_running():
             if verbose:
@@ -1454,21 +1442,9 @@
                     time.time() - last_update_time > inactivity_timeout
                 ):
                     print("\n")
-<<<<<<< HEAD
                     print(" *** WARNING: Writer did not receive all requested images!")
                     print(f"     Giving up after {inactivity_timeout} seconds of inactivity...")
                     return(False)
-=======
-                    print(
-                        " *** WARNING: Writer did not receive all requested images!"
-                    )
-                    print(
-                        "     Giving up after ",
-                        inactivity_timeout,
-                        " seconds of inactivity...",
-                    )
-                    return False
->>>>>>> 6461e107
                 time.sleep(0.1)
         except KeyboardInterrupt:
             pass
