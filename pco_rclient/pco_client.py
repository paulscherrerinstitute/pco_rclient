# -*- coding: utf-8 -*-
"""
Client to control the PCO writer.
"""

# Notes
# =====
# 1.) This module uses numpy style docstrings, as they display nicely even
#       on the command line (for example, when using ipython's interactive
#       shell).
#
#   See:
#     http://sphinx-doc.org/latest/ext/napoleon.html
#     https://github.com/numpy/numpy/blob/master/doc/HOWTO_DOCUMENT.rst.txt
#
#   Use the napoleon Sphinx extension to render the docstrings correctly with
#   Sphinx: 'sphinx.ext.napoleon'
#
# 2.) Member methods are ordered alphabetically.


__author__ = "Leonardo Hax Damiani"
__date_created__ = "2020-08-20"
__credits__ = "Christian M. Schlepuetz"
__copyright__ = "Copyright (c) 2020, Paul Scherrer Institut"
__docformat__ = "restructuredtext en"


from enum import Enum
import inspect
import ipaddress
import itertools
import json
import os
import pprint
import re
import requests
import sys
import time
import zmq
import jsonschema
from typing import TypedDict
from jsonschema import validate


class NoTraceBackWithLineNumber(Exception):
    def __init__(self, msg):
        if type(msg).__name__ in ["ConnectionError", "ReadTimeout"]:
            print(
                "\n ConnectionError/ReadTimeout: it seems that the server "
                "is not running (check xbl-daq-32 pco writer service "
                "(pco_writer-pco{1-2}), ports, etc).\n"
            )
        try:
            ln = sys.exc_info()[-1].tb_lineno
        except AttributeError:
            ln = inspect.currentframe().f_back.f_lineno
        self.args = (
            "{0.__name__} (line {1}): {2}".format(type(self), ln, msg),
        )
        sys.tracebacklimit = None
        return None


class PcoError(NoTraceBackWithLineNumber):
    pass


class PcoWarning(NoTraceBackWithLineNumber):
    pass


class NotAValidConfig(NoTraceBackWithLineNumber):
    pass


class CamNotFound(NoTraceBackWithLineNumber):
    pass


# definition of the pco config json schema
pco_config_schema = {
    "description": "A representation of the pco camera configuration file.",
    "type": "object",
    "required": ["cameras"],
    "properties": {
        "cameras": {"type": "array", "items": {"$ref": "#/definitions/cameras"}}
    },
    "definitions": {
        "cameras": {
            "type": "object",
            "required": [
                "name",
                "connection_address",
                "flask_api_address",
                "writer_api_address",
            ],
            "properties": {
                "name": {
                    "type": "string",
                    "description": "Name of the pco camera.",
                },
                "connection_address": {
                    "type": "string",
                    "description": "Connection address of such camera.",
                },
                "flask_api_address": {
                    "type": "string",
                    "description": "Flask api address that will serve such camera.",
                },
                "writer_api_address": {
                    "type": "string",
                    "description": "Writer api address that "
                    "will be used for such camera.",
                },
            },
        }
    },
}


# Typed Statistics dictionary
class StatisticsDict(TypedDict, total=False):
    dataset_name: str
    duration_sec: float
    end_time: str
    first_frame_id: int
    n_frames: int
    n_lost_frames: int
    n_written_frames: int
    output_file: str
    start_time: str
    status: str
    success: bool
    user_id: int
    writing_rate: float


def keys_in_dict(untyped_dict) -> bool:
    # Method to verify if the dictionary is complete
    mandatory_keys = [
        'dataset_name', 'duration_sec', 'end_time', 'first_frame_id',
        'n_frames', 'n_lost_frames', 'n_written_frames', 'output_file',
        'start_time', 'status', 'success', 'user_id', 'writing_rate']
    keys_in_dict = untyped_dict.keys()
    return all(key in keys_in_dict for key in mandatory_keys)


def convert_to_typed_stat_dict(untyped_dict) -> StatisticsDict:
    # converts an untyped statistics dictionary to typed dictionary
    if keys_in_dict(untyped_dict):
        return StatisticsDict(
            dataset_name=untyped_dict['dataset_name'],
            duration_sec=untyped_dict['duration_sec'],
            end_time=untyped_dict['end_time'],
            first_frame_id=int(untyped_dict['first_frame_id']),
            n_frames=int(untyped_dict['n_frames']),
            n_lost_frames=int(untyped_dict['n_lost_frames']),
            n_written_frames=int(untyped_dict['n_written_frames']),
            output_file=untyped_dict['output_file'],
            start_time=untyped_dict['start_time'],
            status=untyped_dict['status'],
            success=bool(untyped_dict['success']),
            user_id=untyped_dict['user_id'],
            writing_rate=untyped_dict['writing_rate'],)
    # Typed conversion not possible
    return untyped_dict


def validate_config(jsonData):
    # validates pco cam json config file based on the schema
    try:
        validate(instance=jsonData, schema=pco_config_schema)
    except jsonschema.exceptions.ValidationError as err:
        return False
    return True


def insert_placeholder(string, index):
    # placeholder for multiple h5 files
    return string[:index] + "_%03d" + string[index:]


def validate_connection_address(connection_address, name):
    addr = validate_network_address(connection_address, protocol="tcp")
    if addr:
        return addr
    raise PcoError(
        f"Problem with the {name}:\n  {connection_address} does not seem to be a valid address"
    )


def validate_dataset_name(dataset_name, name):
    dataset_name = str(dataset_name)
    if dataset_name != "":
        return dataset_name
    raise PcoError(
        f"Problem with the {name} parameter: not a valid dataset name"
    )


def validate_ip_address(ip_address):
    """
    Check whether the supplied string is a valid IP address.

    The method will simply raise the exception from the ipaddress module if the
    address is not valid.

    Parameters
    ----------
    ip_address : str
        The string representation of the IP address.

    Returns
    -------
    ip_address : str
        The validated IP address in string representation.

    """

    if not type(ip_address) is type(""):
        ip_address = ip_address.decode()
    ip = ipaddress.ip_address(ip_address)
    return str(ip)


def validate_kill_response(writer_response, verbose=False):
    if writer_response["status"] == "killed":
        if verbose:
            print(writer_response["status"])
        return True
    return False


def validate_network_address(network_address, protocol="tcp"):
    """
    Verify if a network address is valid.

    In the context of this method, a network addres must fulfill the following
    criteria to be valid:

    * It must start with a protocol specifier of the following form:
      "<PROT>://", where <PROT> can be any of the usual protocols.
      E.g.: "http://"
    * The protocol specifier is followed by a valid IP v4 address or a  host
      name (a host name must contain at least one alpha character)
    * The network address is terminated with a 4-5 digit port number preceeded
      by a colon. E.g.: ":8080"

    If all of these critera are met, the passed network address is returned
    again, otherwise the method returns None

    Parameters
    ----------
    network_address : str
        The network address to be verified.
    protocol : str, optional
        The network protocol that should be ascertained during the validity
        check. (default = 'tcp')

    Returns
    -------
    net_addr : str or None
        The validated network address. If the validation failed, None is
        returned.

    """

    # ip v4 pattern with no leading zeros and values up to 255
    ip_pattern = (
        "(?:(?:25[0-5]|2[0-4][0-9]|[01]?[0-9][0-9]?)\\.){3}"
        "(?:25[0-5]|2[0-4][0-9]|[01]?[0-9][0-9]?)"
    )
    # hostname pattern requiring at least one (non-numeric AND non-period)-
    # character (to distinguish it from an ip address)
    hostname_pattern = "[\\w.\\-]*[^0-9.][\\w.\\-]*"
    # ports with 4 or 5 digits. No check is done for max port number of 65535
    port_pattern = ":[0-9]{4,5}"
    # protocol pattern end with "://". e.g.: "https://""
    protocol_pattern = "%s:[/]{2}" % protocol

    # check if address is given with an IP address
    ip_find_pattern = f"(?<={protocol_pattern}){ip_pattern}(?={port_pattern})"
    ip = re.findall(ip_find_pattern, network_address)
    if ip:
        try:
            ip = validate_ip_address(ip[0])
        except Exception as e:
            raise PcoWarning(e)
        connection_pattern = protocol_pattern + ip_pattern + port_pattern
        if bool(re.match(connection_pattern, network_address)):
            return network_address

    # check if address is given with a hostname
    hostname_find_pattern = (
        f"(?<={protocol_pattern}){hostname_pattern}(?={port_pattern})"
    )
    hostname = re.findall(hostname_find_pattern, network_address)
    if hostname:
        if bool(
            re.match(
                protocol_pattern + hostname_pattern + port_pattern,
                network_address,
            )
        ):
            return network_address
    return None


def validate_nonneg_int_parameter(parameter_int, name):
    parameter_int = int(parameter_int)
    if parameter_int >= 0:
        return parameter_int
    raise PcoWarning(
        f"Problem with the {name} parameter: not a non-negative integer"
    )


def validate_output_file(output_file, name):
    output_file = os.path.expanduser(output_file)
    if bool(re.match("[%./a-zA-Z0-9_-]*.h5", output_file)):
        return output_file
    raise PcoWarning("Problem with the output file name")


def validate_response(server_response, verbose=False):
    return bool(server_response["success"])


def validate_rest_api_address(rest_api_address, name):
    addr = validate_network_address(rest_api_address, protocol="http")
    if addr:
        return addr
    raise PcoWarning(
        f"Problem with the {name}:\n  {rest_api_address} does not seem to be a valid address."
    )


def validate_statistics_response(writer_response, verbose=False):
    return writer_response


# Rest API routes.
ROUTES = {
    "start_pco": "/start_pco_writer",
    "status": "/status",
    "statistics": "/statistics",
    "stop": "/stop",
    "kill": "/kill",
    "error": "/error",
    "server_log": "/server_log",
    "server_uptime": "/server_uptime",
    "ack": "/ack",
    "finished": "/finished",
}


class PcoWriter(object):
    """
    Proxy Class to control the PCO writer.
    """

    def __init__(
        self,
        output_file="",
        dataset_name="",
        n_frames=0,
        connection_address="tcp://10.10.1.26:8080",
        flask_api_address="http://xbl-daq-34:9901",
        writer_api_address="http://xbl-daq-34:9555",
        user_id=503,
        max_frames_per_file=20000,
        config_file="",
        cam="",
        debug=False
    ):
        """
        Initialize the PCO Writer object.

        Parameters
        ----------
        output_file : str, optional
            The output file name (or file name template) for the hdf5 file.
            Must end with ".h5" and can contain an optional format specifier
            such as "02d" which is used for the file numbering in case the
            frames are distributed over multiple files, see also the
            `max_frames_per_file` option. If no output_file is provided, a
            warning is raised and the PCO object status will be
            'unconfigured'. (default = None)
        dataset_name : str, optional
            The name of the dataset to be created in the hdf5 file. The dataset
            will be placed inside the "/exchange" group of the hdf5 file.
            If no dataset_name is provided, a warning is raised and the PCO
            object status will be 'unconfigured'. (default = None)
        n_frames : int, optional
            The total number of frames to be written into the file(s). Must be
            a non-negative integer. (default = 0)
        connection_address : str, optional
            The connection address for the zmq stream to the writer.
            (default = tcp://10.10.1.26:8080)
        flask_api_address : str, optional
            The rest flask api address for the writer server
            (default = http://xbl-daq-34:9901)
        writer_api_address : str, optional
            The writer api address for the writer process (valid only during an
            acquisition).
            (default = http://xbl-daq-34:9555)
        user_id : int, optional
            The numeric user-ID of the user account used to write the data to
            disk. (default = 503)
        max_frames_per_file : int, optional
            The maximum number of frames to store in a single hdf5 file. Eeach
            time the number of received frames exceedes this maximum number per
            file, a new file with an incremented file index (whose format can
            be controlled by including the corresponding format specifier in
            the `output_file` name) will be created. (default = 20000)
        config_file : str, optional
            The file path to the json configuration file of the pco cameras.
            (default = '')
        cam : str, optional
            Camera identifier that can be used to load a specific configuration
            from the config_file. (default = '')
        debug : bool, optional
            Debugger flag. (default = False)
        """

        if cam == "":
            self.flask_api_address = validate_rest_api_address(
                flask_api_address, "flask_api_address"
            )
            self.writer_api_address = validate_rest_api_address(
                writer_api_address, "writer_api_address"
            )
        else:
            if config_file != "":
                with open(config_file) as f:
                    json_cam_dict = json.load(f)
            if not validate_config(json_cam_dict):
                raise NotAValidConfig("PCO configuration file not valid.")
            cam_config = None
            for camera in json_cam_dict["cameras"]:
                if camera["name"] == cam:
                    cam_config = camera
            if cam_config is None:
                raise CamNotFound(
                    f"Configuration for camera {cam} could not be found on the "
                    "config file ({config_file})."
                )
            self.flask_api_address = cam_config["flask_api_address"]
            self.writer_api_address = cam_config["writer_api_address"]
            self.connection_address = cam_config["connection_address"]
        if not self.is_connected():
            print("WARNING: The writer server is not responding!")
            print(
                f"A connection attempt with the following network address failed: {self.flask_api_address}\n"
            )

        # set default values for configuration items
        self.output_file = ""
        self.dataset_name = ""
        self.n_frames = 0
        self.max_frames_per_file = 0
        self.user_id = -1

        # set some start values
        self.last_run_id = 0
        self.previous_statistics = None
        self.status = "unconfigured"

        if debug:
            print("\nSetting debug configurations... \n")
            self.flask_api_address = validate_rest_api_address(
                "http://0.0.0.0:9901", "flask_api_address"
            )
            self.writer_api_address = validate_rest_api_address(
                "http://0.0.0.0:9555", "writer_api_address"
            )
            self.connection_address = validate_connection_address(
                "tcp://129.129.130.76:9999", "connection_address"
            )
            self.status = "unconfigured"

        elif self.is_running():
            print(
                "WARNING!\n The writer configuration could not be "
                "fully applied because a PCO writer process is currently "
                "running. Please stop() the writer process first and then "
                "change the configuration using the configure() method.\n"
            )
            print("Current configuration:")
            pprint.pprint(self.get_configuration())
        else:
            if output_file:
                self.output_file = validate_output_file(
                    output_file, "output_file"
                )
            if dataset_name:
                self.dataset_name = validate_dataset_name(
                    dataset_name, "dataset_name"
                )
            if n_frames >= 0:
                self.n_frames = validate_nonneg_int_parameter(
                    n_frames, "n_frames"
                )
            if max_frames_per_file > 0:
                self.max_frames_per_file = validate_nonneg_int_parameter(
                    max_frames_per_file, "max_frames_per_file"
                )
            if user_id >= 0:
                self.user_id = validate_nonneg_int_parameter(user_id, "user_id")
            if self.validate_configuration():
                self.assert_filenumber_placeholder()
                self.status = "configured"

    def __str__(self):
        return (
            "Proxy Class to control the PCO writer. It communicates with "
            "the flask server running on xbl-daq-32 and the writer process "
            "service (pco_writer-pco{1-2})."
        )

    def assert_filenumber_placeholder(self):
        """
        Ensure that the output file name contains a file number placeholder if
        necessary.

        In case the total number of frames to be acquired is greater than the
        maximum number of frames per file, this method inserts a filenumber
        placeholder into the output filename, if it is not already present.

        """

        if self.max_frames_per_file <= self.n_frames:
            # regex matching a pattern of "%d" or "%Nd" where N can be any
            # number of digits
            regexp = re.compile(r"%(\d|)+d")
            if not regexp.search(self.output_file):
                self.output_file = insert_placeholder(
                    self.output_file, len(self.output_file) - 3
                )

    def configure(
        self,
        output_file=None,
        dataset_name=None,
        n_frames=None,
        connection_address=None,
        user_id=None,
        max_frames_per_file=None,
        verbose=False,
    ):
        """
        Configure the PCO writer for the next acquisition.

        Parameters
        ----------
        output_file : str, optional
            The output file name (or file name template) for the hdf5 file.
            Must end with ".h5" and can contain an optional format specifier
            such as "02d" which is used for the file numbering in case the
            frames are distributed over multiple files, see also the
            `max_frames_per_file` option. (default = None)
        dataset_name : str, optional
            The name of the dataset to be created in the hdf5 file. The dataset
            will be placed inside the "/exchange" group of the hdf5 file.
            (default = None)
        n_frames : int, optional
            The total number of frames to be written into the file(s). Must be
            a non-negative integer. (default = None)
        connection_address : str, optional
            The connection address for the zmq stream to the writer.
        user_id : int, optional
            The numeric user-ID of the user account used to write the data to
            disk. (default = None)
        max_frames_per_file : int, optional
            The maximum number of frames to store in a single hdf5 file. Eeach
            time the number of received frames exceedes this maximum number per
            file, a new file with an incremented file index (whose format can
            be controlled by including the corresponding format specifier in
            the `output_file` name) will be created. (default = None)
        verbose : bool, optional
            The verbosity level for the configure command. If verbose is True,
            the current configuration will printed at the end.
            (default = False)

        Returns
        -------
        conf : dict or None
            The current configuration after applying the requested
            configuration changes. None is returned if the configuration could
            not be updated (e.g., when the writer is already running).

        """

        if not self.is_running():
            if output_file is not None:
                self.output_file = validate_output_file(
                    output_file, "output_file"
                )
            if dataset_name is not None:
                self.dataset_name = validate_dataset_name(
                    dataset_name, "dataset_name"
                )
            if n_frames is not None:
                self.n_frames = validate_nonneg_int_parameter(
                    n_frames, "n_frames"
                )
            if user_id is not None:
                self.user_id = validate_nonneg_int_parameter(user_id, "user_id")
            if max_frames_per_file is not None:
                self.max_frames_per_file = validate_nonneg_int_parameter(
                    max_frames_per_file, "max_frames_per_file"
                )
            if connection_address is not None:
                self.connection_address = validate_connection_address(
                    connection_address, "connection_address"
                )
            # sets configured and status initialized
            if self.validate_configuration():
                self.assert_filenumber_placeholder()
                self.status = "configured"
            if verbose:
                print("\nUpdated PCO writer configuration:\n")
                pprint.pprint(self.get_configuration())
                conf_validity = (
                    "valid" if self.validate_configuration() else "NOT valid"
                )
                print(
                    f"The current configuration is {conf_validity} for data aquisition"
                )
                print("\n")
            return self.get_configuration()
        if verbose:
            print(
                "\n Writer configuration can not be updated while PCO "
                "writer is running. Please, stop() the writer to change "
                "configuration.\n"
            )
        return None

    def flush_cam_stream(self, timeout=500, verbose=False):
        """
        Flush the ZMQ stream.

        Parameters
        ----------
        timeout : float, optional
            The timeout [ms] before terminating the flush operation when no new
            data is reveived from the stream anymore. If set to a non-positive
            number, the flush operation will never halt by itself and needs to
            be terminated with a KeyboardInterrupt (Ctrl-C) signal.
            (default = 500)
        verbose : bool, optional
            Show verbose information durign the flushing operation.
            (default = False)

        """
        if self.is_running():
            return None
        try:
            if verbose:
                print("Flushing camera stream ... (Ctrl-C to stop)")
                if timeout > 0:
                    print(
                        f"Flush will terminate after {timeout} ms of inactivity on the data stream.")

            context = zmq.Context()
            socket = context.socket(zmq.PULL)
            socket.connect(self.connection_address)
            packets_counter = 0
            receiving = bool(socket.poll(timeout)) if timeout > 0 else True
            while receiving:
                string = socket.recv()
                if packets_counter % 2 != 1 and verbose:
                    d = json.loads(string.decode())
                    print(packets_counter, d)
                packets_counter += 1
                if timeout > 0:
                    receiving = bool(socket.poll(timeout))
            socket.close()
            context.term()
        except KeyboardInterrupt:
            pass
        return packets_counter

    def get_configuration(self, verbose=False):
        """
        Method to retrieve the configuration of the PCO object.

        Parameters
        ----------
        verbose : bool, optional
            Prints the configuration retrieved.
            (default = False)

        Returns
        -------
        conf : dict or None
            The current configuration of the PCO object.
        """

        configuration_dict = {
            "connection_address": self.connection_address,
            "output_file": self.output_file,
            "n_frames": str(self.n_frames),
            "user_id": str(self.user_id),
            "dataset_name": self.dataset_name,
            "max_frames_per_file": str(self.max_frames_per_file),
            "rest_api_port": str(self.flask_api_address).split(":")[2],
            "n_modules": "1",
            "writer_rest_port": str(self.writer_api_address).split(":")[2],
            "flask_api_address": str(self.flask_api_address)
        }
        if verbose:
            print("\nPCO writer configuration:\n")
            pprint.pprint(configuration_dict)
            print("\n")
        return configuration_dict

    def get_progress_message(self):
        """
        Return a string indicating the current progress of the writer.
        """

        stats = self.get_statistics()
        if stats is None:
            msg = "Writer: Status not available"
        else:
            status = stats.get("status", "unknown")
            n_req = int(stats.get("n_frames", -1))
            n_rcvd = int(stats.get("n_received_frames", 0))
            n_wrtn = int(stats.get("n_written_frames", 0))
            if n_req > 0: 
                pc_rcvd = float(n_rcvd) / n_req * 100.0
                pc_wrtn = float(n_wrtn) / n_req * 100.0
                msg = (
                    "Writer: {}, #received: {:4d} ({:.1f}%), "
                    "#written: {:4d} ({:.1f}%)".format(
                        status, n_rcvd, pc_rcvd, n_wrtn, pc_wrtn
                    )
                )
            else:
                msg = "Writer: {}, #received: {:4d}, #written: {:4d}".format(
                    status, n_rcvd, n_wrtn
                )
        return msg

    def get_server_error(self, verbose=False):
        """
        Retrieve the the last error

        Parameters
        ----------
        verbose : bool, optional
            Show verbose information during the get_server_error
            (default = False)

        Returns
        -------
        error_msg : str
            The last error message from the writer or None (if not existant).

        """
        request_url = self.flask_api_address + ROUTES["error"]
        try:
            response = requests.get(request_url).json()
            if "success" in response:
                if verbose:
                    print("\nPCO writer error:")
                    print(response)
                self.status = response["status"]
                return response["error"]
        except Exception as e:
            return None
        return None

    def get_server_log(self, verbose=False):
        """
        Retrieve the last 10 lines log of the writer server.

        Parameters
        ----------
        verbose : bool, optional
            Show verbose information during the get_server_log
            (default = False)

        Returns
        -------
        log : str
            The last 10 lines of the writer server.

        """
        service_name = "pco_writer-pco2"
        if str(self.flask_api_address).split(":")[2] == "9901":
            service_name = "pco_writer-pco1"
        request_url = (
            self.flask_api_address + ROUTES["server_log"] + "/" + service_name
        )
        try:
            response = requests.get(request_url).json()
            if "success" in response:
                if verbose:
                    print("\nPCO writer server log:")
                    print(response["log"])
                return response["log"]
        except Exception as e:
            return None
        return None

    def get_server_uptime(self, verbose=False):
        """
        Retrieves the uptime of the writer server service.

        Parameters
        ----------
        verbose : bool, optional
            Show verbose information during the get_server_uptime
            (default = False)

        Returns
        -------
        uptime : str
            The uptime of the writer server service.

        """
        service_name = "pco_writer-pco2"
        if str(self.flask_api_address).split(":")[2] == "9901":
            service_name = "pco_writer-pco1"
        request_url = (
            self.flask_api_address
            + ROUTES["server_uptime"]
            + "/"
            + service_name
        )
        try:
            response = requests.get(request_url, data={"key": "uptime"}).json()
            if "success" in response:
                if verbose:
                    print("\nPCO writer server log:")
                    print("\t" + response["uptime"])
                return response["uptime"]
        except Exception as e:
            return None
        return None

    def get_statistics(self, verbose=False):
        """
        Get the statistics of the writer.

        If the writer is currently running, the current statistics is
        returned, otherwise the statistics from the last writer process are
        returned.

        Parameters
        ----------
        verbose : bool, optional
            Show verbose information during the get_statistics
            (default = False)

        Returns
        -------
        stats : dict or None
            Returns the dictionary of statistics if request is successful
            (writer is running and responding), None otherwise.

        """

        stats = self.get_statistics_writer(verbose=verbose)
        if stats is None:
            stats = self.get_statistics_last_run(verbose=verbose)
        return stats

    def get_statistics_last_run(self, verbose=False):
        """
        Retrieve the statistics from the previous writer run.

        Parameters
        ----------
        verbose : bool, optional
            Show verbose information during the get_statistics_last_run
            (default = False)

        Returns:
        --------
        stats : dict or None
            Returns the dictionary of statistics if request is successful,
            None otherwise.

        """

        request_url = self.flask_api_address + ROUTES["finished"]
        try:
            response = requests.get(request_url, timeout=3).json()

            self.previous_statistics = convert_to_typed_stat_dict(response)

            if verbose:
                print("\nPCO writer statistics:\n")
                pprint.pprint(self.previous_statistics)
                print("\n")
            return self.previous_statistics
        except Exception as e:
            if verbose:
                print(
                    "PCO writer did not return a valid statistics "
                    "response for the previous run."
                )
            return None

    def get_statistics_writer(self, verbose=False):
        """
        Retrieve the statistics from a running writer process.

        Parameters
        ----------
        verbose : bool, optional
            Show verbose information during the get_statistics_writer
            (default = False)

        Returns:
        --------
        stats : dict or None
            Returns the dictionary of statistics if request is successful
            (writer is running and responding), None otherwise.

        """

        request_url = self.writer_api_address + ROUTES["statistics"]
        try:
            response = requests.get(request_url).json()
            if validate_statistics_response(response):
                if verbose:
                    print("\nPCO writer statistics:\n")
                    pprint.pprint(response)
                    print("\n")
                return response
            if verbose:
                print(
                    "PCO writer did not return a validated statistics "
                    "response"
                )
            return None
        except requests.ConnectionError:
            # We expect a timeout error if the writer is not running, so return
            # None
            if verbose:
                print(
                    "PCO writer did not return a validated statistics "
                    "response"
                )
            return None
        except Exception as e:
            # If the error was not a timeout (which is expected in this context
            # if the writer is actually not running), then it was probably more
            # serious and should be raised.
            if verbose:
                template = (
                    "PCO writer did not return a validated statistics. "
                    "An exception of type {0} occurred. Arguments:\n{1!r}"
                )
                print(template.format(type(e).__name__, e.args))
            raise PcoError(e)

    def get_status(self, verbose=False):
        """
        Return the status of the PCO writer client instance.

        Parameters
        ----------
        verbose : bool, optional
            Show verbose information during the get_status
            (default = False)
        """

        if self.is_running():
            # A writer process is currently running
            if not self.status in ("stopping", "killing"):
                # return the status of the running writer
                status = self.get_status_writer()
                self.status = status
            else:
                # If we are trying to stop or kill the writer and its still
                # running, then report the fact that we are trying to stop/kill
                status = self.status
        elif self.status in ("receiving", "writing"):
            # The last known status of the client was from a running writer
            # process, so check on the writer status and return that
            status = self.get_status_writer()
            self.status = status
        else:
            # Return the status of the client object itself.
            status = self.status
        return status

    def get_status_last_run(self):
        """
        Retrieve the status of the previous writer process.

        The writer server keeps track of the status of the last previously
        running writer process, which can be retrieved with this command.

        The previous status can be any one of the following:

            * "finished": The previous writer process finished successfully.
            * "unknown": The status of the previous writer process cannot be
              determined, or a writer process has never been run yet.

        Returns
        -------
        previous_status : str
            The status of the previous writer process.

        """

        request_url = self.flask_api_address + ROUTES["finished"]
        try:
            response = requests.get(request_url, timeout=3).json()
            return response["status"]
        except requests.ConnectionError:
            raise PcoError(
                "The writer server seems to be disconnected and is "
                "not responding."
            )

    def get_status_writer(self):
        """
        Retrieve the status of the writer server.

        Returns
        -------
        status : str
            The current status of the running writer.

        """

        request_url = (
            self.flask_api_address
            + ROUTES["status"]
            + "/"
            + str(self.writer_api_address).split(":")[2]
        )
        try:
            response = requests.get(request_url, timeout=3).json()
            return response["status"]
        except requests.ConnectionError:
            raise PcoError(
                "The writer server seems to be disconnected and is "
                "not responding."
            )

    def get_written_frames(self):
        """
        Return the number of frames written to file.

        In case a writer process is running, it returns the current number of
        that process. Otherwise, it reports the total number of frames written
        by the last writer process, or None if a writer process has never been
        running yet.

        Returns
        -------
        n_written_frames : int or None
            The number of frames written to file. Returns None if that
            information is not available.

        """

        stats = self.get_statistics()
        if stats is not None:
            return stats.get("n_written_frames", None)
        return None

    def is_connected(self):
        """
        Verify whether a connection to the writer service is available.
        """

        request_url = self.flask_api_address + ROUTES["ack"]
        try:
            response = requests.get(request_url, timeout=3).json()
            if "success" in response:
                return True
        except requests.ConnectionError:
            return False
        return False

    def is_running(self):
        """
        Verify wether a writer process is currently running.
        """

        request_url = (
            self.flask_api_address
            + ROUTES["status"]
            + "/"
            + str(self.writer_api_address).split(":")[2]
        )
        try:
            response = requests.get(request_url, timeout=3).json()
            return response["status"] in ("receiving", "writing")
        except requests.ConnectionError:
            raise PcoError(
                "The writer server seems to be disconnected and is not responding."
            )

    def kill(self, verbose=False):
        """
        Kill the currently running writer process.

        Parameters
        ----------
        verbose : bool, optional
            Show verbose information during the kill process.
            (default = False)

        """

        # check if writer is running before killing it
        response = 0
        if self.is_running():
            request_url = self.writer_api_address + ROUTES["kill"]
            self.status = "killing"
            try:
                response = requests.get(request_url).json()
                if validate_kill_response(response):
                    if verbose:
                        print("\nPCO writer process successfully killed.\n")
                else:
                    print("\nPCO writer kill() failed.")
            except requests.ConnectionError:
                raise PcoError(
                    "The writer server seems to be disconnected "
                    "and is not responding."
                )
        elif verbose:
            print(
                "\nWriter is not running, impossible to kill(). Please "
                "start it using the start() method.\n"
            )
        self.status = self.get_status()
        return response

    def reset(self):
        """
        Reset the writer client object.
        """

        self.kill()
        self.flush_cam_stream(timeout=1000)
        self.last_run_id = 0
        self.previous_statistics = None
        self.status = (
            "configured" if self.validate_configuration() else "unconfigured"
        )
        return self.status

    def start(self, wait=True, timeout=10, verbose=False):
        """
        Start a new writer process.

        Parameters
        ----------
        wait : bool, optional
            It waits for the writer to be running. (default = True)
        timeout : float, optional
            The maximum time [s] to wait for the writer to report a running
            status. (default = 10)
        verbose : bool, optional
            Show verbose information while starting the process.
            (default = False)

        """
        if not self.validate_configuration():
            raise PcoError(
                "PCO writer is not properly configured! "
                "Please configure the writer by calling the "
                "configure() command before you start()"
            )
        response = 0
        if not self.is_running():
            request_url = self.flask_api_address + ROUTES["start_pco"]
            try:
                self.status = "starting"
                data_json = json.dumps(self.get_configuration())
                response = requests.post(request_url, data=data_json).json()
                if validate_response(response):
                    self.last_run_id += 1
                    if verbose:
                        print(
                            "\nPCO writer trigger start successfully "
                            "submitted to the server.\n"
                        )
                elif verbose:
                    print(
                        "\nPCO writer trigger start failed. Server response: {response}\n"
                    )
            except requests.ConnectionError:
                raise PcoError(
                    "The writer server seems to be disconnected "
                    "and is not responding."
                )
        elif verbose:
            print(
                "\nWriter is already running, impossible to start() " "again.\n"
            )
        # waits for is_running if wait=True
        if "success" in response and wait:
            timeout_limit = time.time() + timeout
            while not self.is_running():
                if time.time() > timeout_limit:
                    if verbose:
                        print(
                            f"WARNING!\n PCO writer did not report reaching the running state within the timeout of {timeout}s.")
                    break
                time.sleep(0.15)
        self.status = self.get_status()
        return response

    def stop(self, wait=True, timeout=10, verbose=False):
        """
        Stop the writer process

        Parameters
        ----------
        wait : bool, optional
            Flag to indicate if the stop command should not reutnr
            until the writer's status changes to stopped.
        timeout : int, optional
            Timeout value that it is waited until the writer is stopped.
        verbose : bool, optional
            Show verbose information during the stopping process.
            (default = False)

        """

        # check if writer is running before stopping it
        response = 0
        if self.is_running():
            request_url = self.writer_api_address + ROUTES["stop"]
            self.status = "stopping"
            try:
                response = requests.get(request_url).json()
                if validate_response(response):
                    if verbose:
                        print(
                            "\nPCO writer trigger stop successfully "
                            "submitted to the server.\n"
                        )
                else:
                    print(
                        "\nPCO writer stop writer failed. Server response: {response} \n")
            except requests.ConnectionError as e:
                raise PcoError(
                    "The writer server seems to be disconnected and is not responding.")

        elif verbose:
            print(
                "\nWriter is not running, impossible to stop(). "
                "Please start it using the start() method.\n"
            )
        # waits for is_running if wait=True
        if response != 0 and "success" in response and wait:
            timeout_limit = time.time() + timeout
            while self.is_running():
                if time.time() > timeout_limit:
                    print(
                        "WARNING!\n"
                        "PCO writer did not report reaching the finished "
                        "state within the timeout of {} s. ".format(timeout)
                    )
                    break
                time.sleep(0.15)
        self.status = self.get_status()
        return response

    def validate_configuration(self):
        """
        Validate that the current configuration parameters are valid and
        sufficient for an acquisition.

        Returns
        -------
        configuration_is_valid : bool
            Returns True if the configuration is valid, False otherwise.

        """

        try:
            assert self.output_file == validate_output_file(
                self.output_file, "output_file"
            )
            assert self.dataset_name == validate_dataset_name(
                self.dataset_name, "dataset_name"
            )
            assert self.n_frames == validate_nonneg_int_parameter(
                self.n_frames, "n_frames"
            )
            assert self.user_id == validate_nonneg_int_parameter(
                self.user_id, "user_id"
            )
            assert self.max_frames_per_file == validate_nonneg_int_parameter(
                self.max_frames_per_file, "max_frames_per_file"
            )
            assert self.connection_address == validate_connection_address(
                self.connection_address, "connection_address"
            )
            return True
        except Exception as e:
            print(e)
            return False

    def wait(self, verbose=False):
        """
        Wait for the writer to finish the writing process.

        Parameters
        ----------
        verbose : bool, optional
            Show verbose information during waiting.
            (default = False)

        """

        if not self.is_running():
            if verbose:
                print("\nWriter is not running, nothing to wait().\n")
            return

        if verbose:
            print("Waiting for the writer to finish")
            print("  (Press Ctrl-C to stop waiting)")
        spinner = itertools.cycle(["-", "/", "|", "\\"])
        msg = self.get_progress_message()
        sys.stdout.write(msg)
        sys.stdout.flush()
        try:
            while self.is_running():
                msg = f"{self.get_progress_message()} {(next(spinner))}"
                sys.stdout.write("\r\033[K")
                sys.stdout.write(msg)
                sys.stdout.flush()
                time.sleep(0.1)
        except KeyboardInterrupt:
            pass
        print("\n")
        self.status = self.get_status()

        if verbose:
            if not self.is_running():
                print("\nWriter is not running anymore, exiting wait().\n")
            else:
                print("\nWriter is still running, exiting wait().\n")

    def wait_nframes(self, nframes, inactivity_timeout=-1, verbose=False):
        """
        Wait for the writer to have written a given number of frames to file.

        This function is similar to the :meth:`wait` method, but returns as
        soon as a given number of frames have been processed. This number can
        be smaller than the total number of frames to be received by the
        writer. If the writer finishes before reaching this number, the wait is
        also finished.


        Parameters
        ----------
        nframes : int
            The number of frames to wait for.
        inactivity_timeout : int, optional
            If larger than zero, wait for so many seconds of writer inactivity
            (meaning that no new frames have been received or written to file)
            before giving up the wait. Set to a value <= 0 to disable this
            timeout and wait until the writer is not running anymore.
            (default = -1)
        verbose : bool, optional
            Show verbose information during waiting.
            (default = False)

        Returns
        -------
        wait_success : bool
            True if the wait finished successfully, meaning it did not time
            out, False otherwise.

        """
        nframes = int(nframes)

        if not self.is_running():
            if verbose:
                print("\nWriter is not running, nothing to wait().\n")
            return

        if not (isinstance(inactivity_timeout, int)):
            inactivity_timeout = -1
            print("\n")
            print(
                " *** WARNING: inactivity_timeout "
                "parameter must be an integer (time in seconds)"
            )
            print(
                "It will be automatically redefined "
                "to the default value -1 (it will wait"
                "until the writer is not running anymore)"
            )
            print("\n")

        if verbose:
            print(f"Waiting for the writer to process {nframes} frames")
            print("  (Press Ctrl-C to stop waiting)")
        spinner = itertools.cycle(["-", "/", "|", "\\"])
        new_nframes = self.get_written_frames()
        nframes_proc = int(new_nframes if new_nframes != None else 0)
        perc_done = float(nframes_proc) * 100.0 / float(nframes)
        msg = "Processed {} of {} frames ({:.1f}% done)".format(
            nframes_proc, nframes, perc_done
        )
        sys.stdout.write(msg)
        sys.stdout.flush()
        last_update_time = time.time()
        nframes_old = 0
        try:
            while nframes_proc < nframes:
                new_nframes = self.get_written_frames()
                nframes_proc = int(
                    new_nframes if new_nframes != None else nframes_proc
                )
                perc_done = float(nframes_proc) * 100.0 / float(nframes)
                msg = "Processed {} of {} frames ({:.1f}% done)".format(
                    nframes_proc, nframes, perc_done
                )
                msg1 = f"{msg} {(next(spinner))}"
                sys.stdout.write("\r\033[K")
                sys.stdout.write(msg1)
                sys.stdout.flush()
                if nframes_proc > nframes_old:
                    nframes_old = nframes_proc
                    last_update_time = time.time()
                if (inactivity_timeout > 0) and (
                    time.time() - last_update_time > inactivity_timeout
                ):
                    print("\n")
                    print(" *** WARNING: Writer did not receive all requested images!")
<<<<<<< HEAD
                    print(
                        f"     Giving up after {inactivity_timeout} seconds of inactivity...")
                    return False
=======
                    print(f"     Giving up after {inactivity_timeout} seconds of inactivity...")
                    return(False)
>>>>>>> 32773cd7
                time.sleep(0.1)
        except KeyboardInterrupt:
            pass

        self.status = self.get_status()

        if verbose:
            if not self.is_running():
                print("\nWriter is not running anymore, exiting wait().\n")
            else:
                print("\nWriter is still running, exiting wait().\n")
        return True<|MERGE_RESOLUTION|>--- conflicted
+++ resolved
@@ -730,7 +730,7 @@
             n_req = int(stats.get("n_frames", -1))
             n_rcvd = int(stats.get("n_received_frames", 0))
             n_wrtn = int(stats.get("n_written_frames", 0))
-            if n_req > 0: 
+            if n_req > 0:
                 pc_rcvd = float(n_rcvd) / n_req * 100.0
                 pc_wrtn = float(n_wrtn) / n_req * 100.0
                 msg = (
@@ -974,7 +974,7 @@
 
         if self.is_running():
             # A writer process is currently running
-            if not self.status in ("stopping", "killing"):
+            if self.status not in ("stopping", "killing"):
                 # return the status of the running writer
                 status = self.get_status_writer()
                 self.status = status
@@ -1042,11 +1042,10 @@
         try:
             response = requests.get(request_url, timeout=3).json()
             return response["status"]
-        except requests.ConnectionError:
+        except requests.ConnectionError as e:
             raise PcoError(
                 "The writer server seems to be disconnected and is "
-                "not responding."
-            )
+                "not responding.") from e
 
     def get_written_frames(self):
         """
@@ -1098,10 +1097,9 @@
         try:
             response = requests.get(request_url, timeout=3).json()
             return response["status"] in ("receiving", "writing")
-        except requests.ConnectionError:
+        except requests.ConnectionError as e:
             raise PcoError(
-                "The writer server seems to be disconnected and is not responding."
-            )
+                "The writer server seems to be disconnected and is not responding.") from e
 
     def kill(self, verbose=False):
         """
@@ -1127,11 +1125,11 @@
                         print("\nPCO writer process successfully killed.\n")
                 else:
                     print("\nPCO writer kill() failed.")
-            except requests.ConnectionError:
+            except requests.ConnectionError as e:
                 raise PcoError(
                     "The writer server seems to be disconnected "
-                    "and is not responding."
-                )
+                    "and is not responding.") from e
+
         elif verbose:
             print(
                 "\nWriter is not running, impossible to kill(). Please "
@@ -1194,11 +1192,11 @@
                     print(
                         "\nPCO writer trigger start failed. Server response: {response}\n"
                     )
-            except requests.ConnectionError:
+            except requests.ConnectionError as e:
                 raise PcoError(
                     "The writer server seems to be disconnected "
-                    "and is not responding."
-                )
+                    "and is not responding.") from e
+
         elif verbose:
             print(
                 "\nWriter is already running, impossible to start() " "again.\n"
@@ -1251,7 +1249,7 @@
                         "\nPCO writer stop writer failed. Server response: {response} \n")
             except requests.ConnectionError as e:
                 raise PcoError(
-                    "The writer server seems to be disconnected and is not responding.")
+                    "The writer server seems to be disconnected and is not responding.") from e
 
         elif verbose:
             print(
@@ -1440,14 +1438,9 @@
                 ):
                     print("\n")
                     print(" *** WARNING: Writer did not receive all requested images!")
-<<<<<<< HEAD
                     print(
                         f"     Giving up after {inactivity_timeout} seconds of inactivity...")
                     return False
-=======
-                    print(f"     Giving up after {inactivity_timeout} seconds of inactivity...")
-                    return(False)
->>>>>>> 32773cd7
                 time.sleep(0.1)
         except KeyboardInterrupt:
             pass
